{% extends 'fpiweb/base.html' %}

{% block title %}
Welcome to Food Pantry Inventory System
{% endblock %}

{% block content %}
    <h1>Welcome to the Food Pantry Inventory System</h1>
    <br/>
    <h3>Links to other parts of the system:</h3>
    <br/>



    <div>
        <a href="{% url 'fpiweb:about' %}">About</a>
    </div>

    <div>
        <a href="/admin/">Admin</a>
    </div>

    <a href="{% url 'fpiweb:login' %}">
        Login
    </a>

    <br/>
    <a href="{% url 'fpiweb:logout' %}">
        Logout
    </a>

    <br/>
    <a href="{% url 'fpiweb:constraints_view' %}">
    Constraints List
    </a>

<<<<<<< HEAD

=======
{#    <br/>#}
{#    <a href="{% url 'fpiweb:box_new' %}">#}
{#    Add Box#}
{#    </a>#}
>>>>>>> 41c98a41

    <div>
        <a href="{% url 'fpiweb:test_scan' %}">Test Scan</a>
    </div>

    <hr/>
    <h2>Actions</h2>
    <div class="row">
        <a class="btn btn-primary" href="{% url 'fpiweb:build_pallet' %}">Build Pallet</a>
    </div>
    <div class="row">
        <a class="btn btn-primary" href="">Move Box</a>
    </div>
    <div class="row">
        <a class="btn btn-primary" href="">Move Pallet</a>
    </div>
    <div class="row">
        <a class="btn btn-primary" href="">Combine Pallets</a>
    </div>










{% endblock %}<|MERGE_RESOLUTION|>--- conflicted
+++ resolved
@@ -34,14 +34,10 @@
     Constraints List
     </a>
 
-<<<<<<< HEAD
-
-=======
 {#    <br/>#}
 {#    <a href="{% url 'fpiweb:box_new' %}">#}
 {#    Add Box#}
 {#    </a>#}
->>>>>>> 41c98a41
 
     <div>
         <a href="{% url 'fpiweb:test_scan' %}">Test Scan</a>
