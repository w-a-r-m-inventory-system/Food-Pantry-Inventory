# Original contributers to this project.

*   Shelby Elzinga
*   Travis Risner
*   Harland Hansen
<<<<<<< HEAD
*   Jonathan Lehman
=======
*   John Cassidy
>>>>>>> 536dc4b1

(Please refer to the document **Git Guidelines.rst** in the
folder **docs** for instructions about how to modify this file.)
<|MERGE_RESOLUTION|>--- conflicted
+++ resolved
@@ -3,11 +3,8 @@
 *   Shelby Elzinga
 *   Travis Risner
 *   Harland Hansen
-<<<<<<< HEAD
 *   Jonathan Lehman
-=======
 *   John Cassidy
->>>>>>> 536dc4b1
 
 (Please refer to the document **Git Guidelines.rst** in the
 folder **docs** for instructions about how to modify this file.)
