--- conflicted
+++ resolved
@@ -11,10 +11,8 @@
     <h3>Links to other parts of the system:</h3>
     <br/>
 
-<<<<<<< HEAD
-=======
 
->>>>>>> 19ce4c16
+
     <div>
         <a href="{% url 'fpiweb:about' %}">
             About
@@ -31,10 +29,13 @@
         <a href="{% url 'fpiweb:login' %}">Login</a>
     </div>
 
-<<<<<<< HEAD
     <div>
         <a href="{% url 'fpiweb:logout' %}">Logout</a>
     </div>
+    <br/>
+    <a href="{% url 'fpiweb:maintenance' %}">
+        System Maintenance
+    </a>
 
     <div>
         <a href="{% url 'fpiweb:constraints_view' %}">Constraints List</a>
@@ -43,17 +44,10 @@
     <div>
         <a href="{% url 'fpiweb:print_labels' %}">Print Labels</a>
     </div>
-=======
-    <br/>
-    <a href="{% url 'fpiweb:maintenance' %}">
-        System Maintenance
-    </a>
-
     {#    <br/>#}
     {#    <a href="{% url 'fpiweb:box_new' %}">#}
     {#    Add Box#}
     {#    </a>#}
->>>>>>> 19ce4c16
 
     <div>
         <a href="{% url 'fpiweb:test_scan' %}">Test Scan</a>
@@ -62,14 +56,7 @@
     <hr/>
     <h2>Actions</h2>
     <div class="row">
-<<<<<<< HEAD
         <a class="btn btn-primary" href="{% url 'fpiweb:build_pallet' %}">Build Pallet</a>
-=======
-        <a class="btn btn-primary"
-           href="{% url 'fpiweb:build_pallet' %}">
-            Build Pallet
-        </a>
->>>>>>> 19ce4c16
     </div>
     <div class="row">
         <a class="btn btn-primary" href="">Move Box</a>
@@ -80,14 +67,28 @@
     <div class="row">
         <a class="btn btn-primary" href="">Combine Pallets</a>
     </div>
-<<<<<<< HEAD
 
 
 
 
 
-=======
->>>>>>> 19ce4c16
+    <hr/>
+    <h2>Actions</h2>
+    <div class="row">
+        <a class="btn btn-primary"
+           href="{% url 'fpiweb:build_pallet' %}">
+            Build Pallet
+        </a>
+    </div>
+    <div class="row">
+        <a class="btn btn-primary" href="">Move Box</a>
+    </div>
+    <div class="row">
+        <a class="btn btn-primary" href="">Move Pallet</a>
+    </div>
+    <div class="row">
+        <a class="btn btn-primary" href="">Combine Pallets</a>
+    </div>
 
     <hr/>
     <div>
