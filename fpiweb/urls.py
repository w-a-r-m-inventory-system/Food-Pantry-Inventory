--- conflicted
+++ resolved
@@ -25,7 +25,6 @@
     BoxDetailsView, \
     TestScanView, \
     MaintenanceView, \
-<<<<<<< HEAD
     LocRowListView, \
     LocRowCreateView, \
     LocRowUpdateView, \
@@ -38,12 +37,6 @@
     LocTierCreateView, \
     LocTierUpdateView, \
     LocTierDeleteView
-=======
-    LocBinListView, \
-    LocBinCreateView, \
-    LocBinUpdateView, \
-    LocBinDeleteView
->>>>>>> 756adce4
 
 # from fpiweb.views import ConstraintDetailView
 
@@ -78,7 +71,6 @@
     path('maintenance/', MaintenanceView.as_view(),
          name='maintenance'),
 
-<<<<<<< HEAD
     # LocRow List page
     # e.g. /fpiweb/loc_rows/ = list of loc_rows
     path('loc_row/', LocRowListView.as_view(),
@@ -99,8 +91,6 @@
     path('loc_row/delete/<int:pk>/', LocRowDeleteView.as_view(),
          name='loc_row_delete', ),
 
-=======
->>>>>>> 756adce4
     # LocBin List page
     # e.g. /fpiweb/loc_bins/ = list of loc_bins
     path('loc_bin/', LocBinListView.as_view(),
@@ -121,7 +111,6 @@
     path('loc_bin/delete/<int:pk>/', LocBinDeleteView.as_view(),
          name='loc_bin_delete', ),
 
-<<<<<<< HEAD
     # LocTier List page
     # e.g. /fpiweb/loc_tiers/ = list of loc_tiers
     path('loc_tier/', LocTierListView.as_view(),
@@ -142,8 +131,6 @@
     path('loc_tier/delete/<int:pk>/', LocTierDeleteView.as_view(),
          name='loc_tier_delete', ),
 
-=======
->>>>>>> 756adce4
     # Constraint List page
     # e.g. /fpiweb/constraints/ = list of constraints
     path('constraints/', ConstraintsListView.as_view(),
@@ -183,7 +170,6 @@
     # e.g. /fpiweb/box/<pk>/empty_move = consume or move a box
     path('box/<int:pk>/empty_move/', BoxEmptyMoveView.as_view(),
          name='box_empty_move'),
-<<<<<<< HEAD
 
     # e.g. /fpiweb/box/<pk>/move/ = change location of box in inventory
     path('box/<int:pk>/move/', BoxEmptyMoveView.as_view(), name='box_move'),
@@ -191,16 +177,7 @@
     # e.g. /fpiweb/box/<pk>/fill/ = fill an empy box and put in inventory
     path('box/<int:pk>/fill/', BoxEmptyMoveView.as_view(), name='box_fill'),
 
-=======
-
-    # e.g. /fpiweb/box/<pk>/move/ = change location of box in inventory
-    path('box/<int:pk>/move/', BoxEmptyMoveView.as_view(), name='box_move'),
-
-    # e.g. /fpiweb/box/<pk>/fill/ = fill an empy box and put in inventory
-    path('box/<int:pk>/fill/', BoxEmptyMoveView.as_view(), name='box_fill'),
-
->>>>>>> 756adce4
-    # e.g. /fpiweb/box/<pk>/empty = consume the product in a box
+  # e.g. /fpiweb/box/<pk>/empty = consume the product in a box
     path('box/<int:pk>/empty/', BoxEmptyMoveView.as_view(), name='box_empty'),
 
     # e.g. /fpiweb/test_scan/ = ???
