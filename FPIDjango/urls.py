--- conflicted
+++ resolved
@@ -16,12 +16,7 @@
 from django.contrib import admin
 from django.urls import include, path
 
-<<<<<<< HEAD
-from fpiweb.views import \
-    IndexView, \
-=======
 from fpiweb.views import IndexView, \
->>>>>>> 41c98a41
     LoginView
 
 
@@ -30,7 +25,6 @@
 __creation_date__ = "04/01/2019"
 
 urlpatterns = [
-    path('', LoginView.as_view()),
     path('fpiweb/', include('fpiweb.urls')),
     path('admin/', admin.site.urls),
     path('', IndexView.as_view())
