--- conflicted
+++ resolved
@@ -109,7 +109,6 @@
     id = models.AutoField('Internal Box ID', primary_key=True,
                           help_text='Internal record identifier for box.')
     """ Internal record identifier for box. """
-<<<<<<< HEAD
 
     box_number = models.CharField(
         'Visible Box Number',
@@ -117,14 +116,8 @@
         unique=True,
         help_text="Number printed in the label on the box."
     )
-
-=======
-    box_number = models.CharField('Visible Box Number', max_length=8,
-                                  unique=True, help_text='Number printed in '
-                                                         'the label on the '
-                                                         'box.')
     """ Number printed in the label on the box. """
->>>>>>> 66971df2
+
     box_type = models.ForeignKey(BoxType, on_delete=models.PROTECT,
                                  verbose_name='Type of Box',
                                  help_text='Type of box with this number.')
