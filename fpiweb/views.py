--- conflicted
+++ resolved
@@ -16,7 +16,6 @@
 from django.views.generic import TemplateView, ListView, DetailView, \
     CreateView, UpdateView, DeleteView, FormView
 
-<<<<<<< HEAD
 from fpiweb.models import \
     Action, \
     Box, \
@@ -26,12 +25,6 @@
     BoxItemForm, \
     BuildPalletForm, \
     ConstraintsForm, \
-=======
-from fpiweb.models import Box, BoxNumber, Constraints
-from fpiweb.forms import \
-    ConstraintsForm, \
-    FillBoxForm, \
->>>>>>> 01ecac32
     LoginForm, \
     NewBoxForm
 
@@ -282,7 +275,6 @@
             )
 
         box = new_box_form.save()
-<<<<<<< HEAD
 
         action = request.session.get('action')
         if action == Action.ACTION_BUILD_PALLET:
@@ -293,8 +285,6 @@
                 )
             )
 
-=======
->>>>>>> 01ecac32
         return redirect(reverse('fpiweb:box_details', args=(box.pk,)))
 
 
@@ -332,26 +322,10 @@
         return {}
 
 
-<<<<<<< HEAD
-=======
 class BoxEmptyView(LoginRequiredMixin, View):
     pass
 
 
-class BoxFillView(LoginRequiredMixin, UpdateView):
-    model = Box
-    template_name = 'fpiweb/box_fill.html'
-    context_object_name = 'box'
-    form_class = FillBoxForm
-
-    def get_success_url(self):
-        return reverse(
-            'fpiweb:box_details',
-            args=(self.object.pk,)
-        )
-
-      
->>>>>>> 01ecac32
 class BoxScannedView(LoginRequiredMixin, View):
 
     def get(self, request, **kwargs):
@@ -359,7 +333,6 @@
         if box_number is None:
             return error_page(request, "missing kwargs['number']")
         box_number = BoxNumber.format_box_number(box_number)
-<<<<<<< HEAD
 
         action = request.session.get('action')
 
@@ -368,25 +341,13 @@
                 request,
                 "What to do when action is {}?".format(action)
             )
-=======
->>>>>>> 01ecac32
 
         try:
             box = Box.objects.get(box_number=box_number)
         except Box.DoesNotExist:
             return redirect('fpiweb:box_new', box_number=box_number)
-<<<<<<< HEAD
 
         return redirect('fpiweb:build_pallet', args=(box.pk,))
-
-
-=======
-
-        if not box.product:
-            return redirect('fpiweb:box_fill', pk=box.pk)
-
-        return redirect('fpiweb:box_details', pk=box.pk)
->>>>>>> 01ecac32
 
 
 class TestScanView(LoginRequiredMixin, TemplateView):
@@ -418,7 +379,6 @@
             BoxNumber.get_next_box_number()
         )
 
-<<<<<<< HEAD
         # schema http or https
         schema = 'http'
         if settings.DEBUG == False and hasattr(self.request, 'schema'):
@@ -433,8 +393,6 @@
         empty_box_url = protocol_and_host + empty_box_url
         new_box_url = protocol_and_host + new_box_url
 
-=======
->>>>>>> 01ecac32
         empty_box = Box.objects.filter(product__isnull=True).first()
         full_box = Box.objects.filter(product__isnull=False).first()
 
@@ -444,8 +402,7 @@
             'new_box_url': new_box_url,
             'empty_box': empty_box,
             'full_box': full_box,
-            'next_box_number': BoxNumber.get_next_box_number()
-<<<<<<< HEAD
+            'next_box_number': BoxNumber.get_next_box_number(),
         }
 
 
@@ -480,8 +437,6 @@
         context = {
             'form': build_pallet_form,
             'box_forms': box_forms,
-=======
->>>>>>> 01ecac32
         }
         return render(request, self.template_name, context)
 
