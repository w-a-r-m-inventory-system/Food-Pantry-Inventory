--- conflicted
+++ resolved
@@ -58,7 +58,7 @@
 
     # e.g. /fpiweb/constraints/add/ = add a constraint
     path('constraint/add/', ConstraintCreateView.as_view(),
-      name='constraint_new', ),
+        name='constraint_new', ),
 
     # e.g. /fpiweb/constraints/edit/4/ = edit constraint # 4
     path('constraint/edit/<int:pk>/', ConstraintUpdateView.as_view(),
@@ -83,7 +83,6 @@
     # e.g. /fpiweb/box/<pk>/empty_move = consume or move a box
     path('box/<int:pk>/empty_move/', BoxEmptyMoveView.as_view(),
          name='box_empty_move'),
-<<<<<<< HEAD
 
     # e.g. /fpiweb/test_scan/ = ???
     path('box/<int:pk>/move/', BoxMoveView.as_view(), name='box_move'),
@@ -91,8 +90,6 @@
     path('box/<int:pk>/fill/', BoxFillView.as_view(), name='box_fill'),
 
     path('box/<int:pk>/empty/', BoxEmptyView.as_view(), name='box_empty'),
-=======
->>>>>>> ff8803cc
 
     # e.g. /fpiweb/box/<pk>/move/ = change location of box in inventory
     path('box/<int:pk>/move/', BoxEmptyMoveView.as_view(), name='box_move'),
