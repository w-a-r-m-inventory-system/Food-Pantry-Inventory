--- conflicted
+++ resolved
@@ -163,12 +163,8 @@
     return valid_int_list
 
 
-<<<<<<< HEAD
-def validate_exp_month_start_end(exp_month_start, exp_month_end):
-=======
 def validate_exp_month_start_end(exp_month_start: Optional[int],
                                  exp_month_end: Optional[int]) -> bool:
->>>>>>> 5694635a
     """
     Validate the start and end month, if given.
 
@@ -177,17 +173,10 @@
     :return:
     """
     if exp_month_start is None and exp_month_end is None:
-<<<<<<< HEAD
-        return
-
-    error_msg = (
-        "If Exp {} month is specified, Exp {} month must be specified"
-=======
         return True
 
     error_msg = (
         "If Exp {} month is specified, Exp {} month must also be specified"
->>>>>>> 5694635a
     )
 
     if exp_month_start is not None and exp_month_end is None:
@@ -214,19 +203,11 @@
             )
         )
 
-<<<<<<< HEAD
-    if exp_month_end <= exp_month_start:
-        raise ValidationError(
-            'Exp month end must be after Exp month start'
-        )
-
-=======
     if exp_month_end < exp_month_start:
         raise ValidationError(
             'Exp month end must be later than or equal to Exp month start'
         )
     return True
->>>>>>> 5694635a
 
 class Html5DateInput(DateInput):
     input_type = 'date'
@@ -630,8 +611,6 @@
         help_text=Box.exp_month_end_help_text,
     )
 
-<<<<<<< HEAD
-=======
     def clean(self):
         """
         Clean and validate the data in this box record.
@@ -718,7 +697,6 @@
     )
 
     # clean method copied from FillBoxForm
->>>>>>> 5694635a
     def clean(self):
         cleaned_data = super().clean()
         exp_month_start = cleaned_data.get('exp_month_start')
@@ -779,29 +757,6 @@
 
 class ExistingProductForm(ProductForm):
 
-<<<<<<< HEAD
-# class BuildPalletForm(forms.Form):
-#     # Don't try and turn this into a Model Form.  We're performing a search,
-#     # not creating a new Location or editing an existing one.
-#
-#     loc_row = forms.ModelChoiceField(
-#         LocRow.objects.all(),
-#         required=True,
-#     )
-#
-#     loc_bin = forms.ModelChoiceField(
-#         LocBin.objects.all(),
-#         required=True,
-#     )
-#
-#     loc_tier = forms.ModelChoiceField(
-#         LocTier.objects.all(),
-#         required=True,
-#     )
-
-
-class BuildPalletForm(forms.ModelForm):
-=======
     def clean(self):
         cleaned_data = super().clean()
 
@@ -814,274 +769,6 @@
 
         cleaned_data['product'] = product
         return cleaned_data
-
-
-class LocationForm(forms.ModelForm):
-    """A form for use whenever you need to select row, bin, and tier"""
->>>>>>> 5694635a
-    class Meta:
-        model = Location
-        fields = (
-            'loc_row',
-            'loc_bin',
-            'loc_tier',
-        )
-<<<<<<< HEAD
-
-    def clean(self):
-        cleaned_data = super().clean()
-
-        # The values returned are LocRow, LocBin, and LocTier objects
-        loc_row = cleaned_data['loc_row']
-        loc_bin = cleaned_data['loc_bin']
-        loc_tier = cleaned_data['loc_tier']
-
-        try:
-            self.instance = Location.objects.get(
-                loc_row=loc_row,
-                loc_bin=loc_bin,
-                loc_tier=loc_tier,
-            )
-        except Location.DoesNotExist:
-            raise forms.ValidationError(
-                "Location row={} bin={} tier={} not found.".format(
-                    loc_row.loc_row,
-                    loc_bin.loc_bin,
-                    loc_tier.loc_tier,
-                )
-            )
-
-        return cleaned_data
-
-
-class BoxItemForm(forms.Form):
-    """Form for the Box as it appears as part of a formset on the Build Pallet
-    page"""
-
-    id = forms.IntegerField(
-        required=True,
-        widget=forms.HiddenInput
-    )
-
-    # This is a read only field.  In the page a box number is displayed in an input element with no name or id
-    box_number = forms.CharField(
-        max_length=Box.box_number_max_length,
-        min_length=Box.box_number_min_length,
-        widget=forms.HiddenInput,
-=======
-
-
-class ExistingLocationForm(LocationForm):
-
-    def clean(self):
-        cleaned_data = super().clean()
-
-        loc_row = cleaned_data.get('loc_row')
-        loc_bin = cleaned_data.get('loc_bin')
-        loc_tier = cleaned_data.get('loc_tier')
-
-        try:
-            location = Location.objects.get(
-                loc_row=loc_row,
-                loc_bin=loc_bin,
-                loc_tier=loc_tier,
-            )
-        except Location.DoesNotExist:
-            raise ValidationError(
-                f"Location {loc_bin.loc_bin}, {loc_row.loc_row}, {loc_tier.loc_tier} does not exist."
-            )
-        except Location.MultipleObjectsReturned:
-            raise ValidationError(
-                r"Multiple {loc_bin.loc_bin}, {loc_row.loc_row}, {loc_tier.loc_tier} locations found"
-            )
-
-        cleaned_data['location'] = location
-        return cleaned_data
-
-
-class ExpYearForm(forms.Form):
-    """A form for use whenever you need to select a year."""
-    exp_year = forms.TypedChoiceField(
-        choices=expire_year_choices,
-        coerce=int,
-        help_text=Box.exp_year_help_text,
-    )
-
-
-class BoxNumberField(forms.CharField):
-    """Accepts box number with or without BOX prefix.
-    Returns BoxNumber with BOX prefix and leading zeros"""
-
-    def clean(self, value):
-        value = super().clean(value)
-
-        if BoxNumber.validate(value):
-            return value.upper()
-
-        # Did the user just enter digit?  Try and turn this
-        # into a valid box number
-        try:
-            value = int(value)
-        except (TypeError, ValueError):
-            raise ValidationError(
-                '%(value)s is not a valid box number',
-                params={'value': value},
-            )
-
-        return BoxNumber.format_box_number(value)
-
-
-class NewBoxNumberField(BoxNumberField):
-    """
-    Add a new box number to the database.
-
-    Checks whether there's a Box with the specified box number in the
-    database.  If a matching Box is not found, store the box number in the
-    field's box attribute
-    """
-
-    def clean(self, value):
-        value = super().clean(value)
-        if Box.objects.filter(box_number=value).exists():
-            raise ValidationError(
-                f"Box number {value} already exists in the database.",
-            )
-        return value
-
-
-class NewBoxNumberForm(forms.Form):
-
-    box_number = NewBoxNumberField(
-        max_length=Box.box_number_max_length,
-    )
-
-
-class EmptyBoxNumberField(BoxNumberField):
-    """Checks whether there's a Box with the specified box number in the
-    database.  If a matching Box is found, this Box is stored in the
-    field's box attribute"""
-
-    def clean(self, value):
-        value = super().clean(value)
-        if not Box.objects.filter(box_number=value).exists():
-            raise ValidationError(
-                f"Box number {value} is not present in the database.",
-            )
-        box = Box.objects.get(box_number=value)
-        if box.product:
-            raise ValidationError(f'Box number {value} is not empty.')
-        return value
-
-
-class EmptyBoxNumberForm(forms.Form):
-
-    box_number = EmptyBoxNumberField(
-        max_length=Box.box_number_max_length,
-    )
-
-
-class FilledBoxNumberField(BoxNumberField):
-    """Checks whether there's a Box with the specified box number in the
-    database.  If a matching Box is found, this Box is stored in the
-    field's box attribute"""
-
-    def clean(self, value):
-        value = super().clean(value)
-        if not Box.objects.filter(box_number=value).exists():
-            raise ValidationError(
-                f"Box number {value} is not present in the database.",
-            )
-        box = Box.objects.get(box_number=value)
-        if not box.product:
-            raise ValidationError(f'Box number {value} is empty.')
-        return value
-
-
-class FilledBoxNumberForm(forms.Form):
-
-    box_number = FilledBoxNumberField(
-        max_length=Box.box_number_max_length,
-    )
-
-
-class ExtantBoxNumberField(BoxNumberField):
-    """Checks whether there's a Box with the specified box number in the
-    database.  If a matching Box is found, this Box is stored in the
-    field's box attribute"""
-
-    def clean(self, value):
-        value = super().clean(value)
-        if not Box.objects.filter(box_number=value).exists():
-            raise ValidationError(
-                "Box number %(value)s is not present in the database.",
-                params={'value': value},
-            )
-        return value
-
-
-class ExtantBoxNumberForm(forms.Form):
-
-    box_number = ExtantBoxNumberField(
-        max_length=Box.box_number_max_length,
->>>>>>> 5694635a
-    )
-
-
-class PalletSelectForm(forms.Form):
-
-    pallet = ModelChoiceField(
-        queryset=Pallet.objects.order_by('name'),
-        empty_label='Select a Pallet',
-    )
-
-
-class PalletNameForm(forms.ModelForm):
-    class Meta:
-        model = Pallet
-        fields = ('name',)
-
-
-class HiddenPalletForm(forms.Form):
-    pallet = ModelChoiceField(
-        queryset=Pallet.objects.all(),
-        widget=forms.HiddenInput,
-    )
-
-    exp_month_start = forms.IntegerField(
-        required=False,
-        min_value=1,
-        max_value=12,
-    )
-
-    exp_month_end = forms.IntegerField(
-        required=False,
-        min_value=1,
-        max_value=12,
-    )
-
-    # clean method copied from FillBoxForm
-    def clean(self):
-        cleaned_data = super().clean()
-        exp_month_start = cleaned_data.get('exp_month_start')
-        exp_month_end = cleaned_data.get('exp_month_end')
-        validate_exp_month_start_end(exp_month_start, exp_month_end)
-        return cleaned_data
-
-    @staticmethod
-    def get_initial_from_box(box):
-        return {
-            'id': box.id,
-            'box_number': box.box_number,
-        }
-
-
-class PrintLabelsForm(forms.Form):
-
-    starting_number = forms.IntegerField()
-
-    number_to_print = forms.IntegerField(
-        initial=10,
-    )
 
 
 class LocationForm(forms.ModelForm):
@@ -1123,6 +810,15 @@
         return cleaned_data
 
 
+class ExpYearForm(forms.Form):
+    """A form for use whenever you need to select a year."""
+    exp_year = forms.TypedChoiceField(
+        choices=expire_year_choices,
+        coerce=int,
+        help_text=Box.exp_year_help_text,
+    )
+
+
 class BoxNumberField(forms.CharField):
     """Accepts box number with or without BOX prefix.
     Returns BoxNumber with BOX prefix and leading zeros"""
@@ -1134,7 +830,7 @@
             return value.upper()
 
         # Did the user just enter digit?  Try and turn this
-        # into a valid bo number
+        # into a valid box number
         try:
             value = int(value)
         except (TypeError, ValueError):
@@ -1144,6 +840,79 @@
             )
 
         return BoxNumber.format_box_number(value)
+
+
+class NewBoxNumberField(BoxNumberField):
+    """
+    Add a new box number to the database.
+
+    Checks whether there's a Box with the specified box number in the
+    database.  If a matching Box is not found, store the box number in the
+    field's box attribute
+    """
+
+    def clean(self, value):
+        value = super().clean(value)
+        if Box.objects.filter(box_number=value).exists():
+            raise ValidationError(
+                f"Box number {value} already exists in the database.",
+            )
+        return value
+
+
+class NewBoxNumberForm(forms.Form):
+
+    box_number = NewBoxNumberField(
+        max_length=Box.box_number_max_length,
+    )
+
+
+class EmptyBoxNumberField(BoxNumberField):
+    """Checks whether there's a Box with the specified box number in the
+    database.  If a matching Box is found, this Box is stored in the
+    field's box attribute"""
+
+    def clean(self, value):
+        value = super().clean(value)
+        if not Box.objects.filter(box_number=value).exists():
+            raise ValidationError(
+                f"Box number {value} is not present in the database.",
+            )
+        box = Box.objects.get(box_number=value)
+        if box.product:
+            raise ValidationError(f'Box number {value} is not empty.')
+        return value
+
+
+class EmptyBoxNumberForm(forms.Form):
+
+    box_number = EmptyBoxNumberField(
+        max_length=Box.box_number_max_length,
+    )
+
+
+class FilledBoxNumberField(BoxNumberField):
+    """Checks whether there's a Box with the specified box number in the
+    database.  If a matching Box is found, this Box is stored in the
+    field's box attribute"""
+
+    def clean(self, value):
+        value = super().clean(value)
+        if not Box.objects.filter(box_number=value).exists():
+            raise ValidationError(
+                f"Box number {value} is not present in the database.",
+            )
+        box = Box.objects.get(box_number=value)
+        if not box.product:
+            raise ValidationError(f'Box number {value} is empty.')
+        return value
+
+
+class FilledBoxNumberForm(forms.Form):
+
+    box_number = FilledBoxNumberField(
+        max_length=Box.box_number_max_length,
+    )
 
 
 class ExtantBoxNumberField(BoxNumberField):
@@ -1168,5 +937,24 @@
     )
 
 
+class PalletSelectForm(forms.Form):
+
+    pallet = ModelChoiceField(
+        queryset=Pallet.objects.order_by('name'),
+        empty_label='Select a Pallet',
+    )
+
+
+class PalletNameForm(forms.ModelForm):
+    class Meta:
+        model = Pallet
+        fields = ('name',)
+
+
+class HiddenPalletForm(forms.Form):
+    pallet = ModelChoiceField(
+        queryset=Pallet.objects.all(),
+        widget=forms.HiddenInput,
+    )
 
 # EOF