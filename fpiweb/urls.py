--- conflicted
+++ resolved
@@ -43,10 +43,6 @@
     LocTierUpdateView, \
     LocTierDeleteView, \
     ManualMenuView, \
-<<<<<<< HEAD
-    ManualPalletNew,  \
-    ManualPalletStatus
-=======
     ManualPalletNew, \
     ManualPalletStatus, \
     PalletManagementView, \
@@ -57,7 +53,6 @@
     ManualConsumeBoxView, \
     ManualBoxStatusView, \
     ManualNewBoxView
->>>>>>> 5694635a
 
 # from fpiweb.views import ConstraintDetailView
 
@@ -236,8 +231,6 @@
         name='manual_menu'
     ),
 
-<<<<<<< HEAD
-=======
     # Manual pallet management menu
     # e.g. /fpiweb/manualpalletmenu/ = show manual pallet management menu
     path('manualpalletmenu/',
@@ -250,7 +243,6 @@
          ManualBoxMenuView.as_view(),
          name='manual_box_menu'),
 
->>>>>>> 5694635a
     # Manually start a new pallet
     # e.g. /fpiweb/manualpalletnew = manually starting a new pallet
     path(
@@ -275,15 +267,12 @@
     #     name='manual_question'
     # ),
 
-<<<<<<< HEAD
-=======
     path(
         'pallet/management/',
         PalletManagementView.as_view(),
         name='palletManagement',
     ),
 
->>>>>>> 5694635a
     path('build_pallet/', BuildPalletView.as_view(), name='build_pallet'),
 
     path(
@@ -291,11 +280,8 @@
         BuildPalletView.as_view(),
         name='build_pallet_add_box'),
 
-<<<<<<< HEAD
-=======
     path('pallet/select/', PalletSelectView.as_view(), name='pallet_select'),
 
->>>>>>> 5694635a
     path('scanner/', ScannerView.as_view(), name='scanner'),
 
     path('print_labels/', PrintLabelsView.as_view(), name='print_labels'),
@@ -305,8 +291,6 @@
         ActivityDownloadView.as_view(),
         name='download_activities'),
 
-<<<<<<< HEAD
-=======
     # Manually add an empty box to the inventory system
     # e.g. /fpiweb/manual_box_status/ = determine the status of a box manually
     path('manual_add_box/', ManualNewBoxView.as_view(),
@@ -330,14 +314,10 @@
 
     # Manually move a filled box
     # e.g. /fpiweb/manual_move_box/ = move a filled box manually
->>>>>>> 5694635a
     path(
         'manual_move_box/',
         ManualMoveBoxView.as_view(),
         name='manual_move_box',
-<<<<<<< HEAD
-    )
-=======
     ),
 
     # Manually get a box status
@@ -347,5 +327,4 @@
         ManualBoxStatusView.as_view(),
         name='manual_box_status',
     ),
->>>>>>> 5694635a
 ]