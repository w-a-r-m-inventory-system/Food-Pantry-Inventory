--- conflicted
+++ resolved
@@ -81,15 +81,12 @@
     path('box/<int:pk>/empty_move/', BoxEmptyMoveView.as_view(),
          name='box_empty_move'),
 
-<<<<<<< HEAD
     # e.g. /fpiweb/test_scan/ = ???
-=======
     path('box/<int:pk>/move/', BoxEmptyMoveView.as_view(), name='box_move'),
 
     path('box/<int:pk>/fill/', BoxEmptyMoveView.as_view(), name='box_fill'),
 
     path('box/<int:pk>/empty/', BoxEmptyMoveView.as_view(), name='box_empty'),
 
->>>>>>> 5006e202
     path('test_scan/', TestScanView.as_view(), name='test_scan'),
 ]