--- conflicted
+++ resolved
@@ -380,11 +380,8 @@
 # Project-specific files and folders
 # Ignore data for now
 work/
-<<<<<<< HEAD
-
-=======
 data/
->>>>>>> 19ce4c16
+
 # Ignore private settings
 /FPIDjango/private/
 
