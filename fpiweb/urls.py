"""
Manage the urls for the F. P. I. application.
"""

from django.urls import path
from django.views.generic import TemplateView


from fpiweb.views import \
    AboutView, \
    BoxEditView, \
    BoxEmptyMoveView, \
    BoxScannedView, \
    IndexView, LoginView, ConstraintsListView, \
    ConstraintCreateView, ConstraintUpdateView, ConstraintDeleteView, \
    LogoutView, BoxNewView, BoxDetailsView, \
    TestScanView

# from fpiweb.views import ConstraintDetailView

__author__ = '(Multiple)'
__project__ = "Food-Pantry-Inventory"
__creation_date__ = "04/01/2019"

# set the namespace for the application
app_name = 'fpiweb'

urlpatterns = [

    # index page
    # e.g. /fpiweb/ or /fpiweb/index/
    path('', IndexView.as_view(), name='index'),
    path('index/', IndexView.as_view(), name='index'),

    # about page
    # e.g. /fpiweb/about/
    path('about/', AboutView.as_view(), name='about'),

    # login page
    # e.g. /fpiweb/login/
    path('login/', LoginView.as_view(), name='login'),

    # logout page
    # e.g. /fpiweb/logout/
    path('logout/', LogoutView.as_view(), name='logout'),

    # Constraint List page
    # e.g. /fpiweb/constraints/ = list of constraints
    path('constraints/', ConstraintsListView.as_view(),
         name='constraints_view'),

    # # e.g. /fpiweb/constraints/4/ = show constraint # 4
    # path('constraint/<int:constraint>', ConstraintDetailView.as_view(),
    #      name='constraint_detail', ),

    # e.g. /fpiweb/constraints/add/ = add a constraint
    path('constraint/add/', ConstraintCreateView.as_view(),
      name='constraint_new', ),

    # e.g. /fpiweb/constraints/edit/4/ = edit constraint # 4
    path('constraint/edit/<int:pk>/', ConstraintUpdateView.as_view(),
        name='constraint_update', ),

    # e.g. /fpiweb/constraints/delete/4/ = delete constraint # 4
    path('constraint/delete/<int:pk>/', ConstraintDeleteView.as_view(),
        name='constraint_delete', ),

    # e.g.  /fpiweb/box/add/ = add a box to inventory
    path('box/new/<str:box_number>/', BoxNewView.as_view(), name='box_new'),

    # e.g. /fpiweb/box/<pk>/edit = edit a box in inventory
    path('box/<int:pk>/edit/', BoxEditView.as_view(), name='box_edit'),

    # e.g. /fpiweb/box/<pk>/ = view the information about a box
    path('box/<int:pk>/', BoxDetailsView.as_view(), name='box_details'),

    # e.g. /fpiweb/box/box12345/ = view the information about a box
    path('box/box<int:number>/', BoxScannedView.as_view(), name='box_scanned'),

    # e.g. /fpiweb/box/<pk>/empty_move = consume or move a box
    path('box/<int:pk>/empty_move/', BoxEmptyMoveView.as_view(),
         name='box_empty_move'),

<<<<<<< HEAD
=======
    # e.g. /fpiweb/box/<pk>/move/ = change location of box in inventory
    path('box/<int:pk>/move/', BoxEmptyMoveView.as_view(), name='box_move'),

    # e.g. /fpiweb/box/<pk>/fill/ = fill an empy box and put in inventory
    path('box/<int:pk>/fill/', BoxEmptyMoveView.as_view(), name='box_fill'),

    # e.g. /fpiweb/box/<pk>/empty = consume the product in a box
    path('box/<int:pk>/empty/', BoxEmptyMoveView.as_view(), name='box_empty'),

>>>>>>> ff8803cc
    # e.g. /fpiweb/test_scan/ = ???
    path('test_scan/', TestScanView.as_view(), name='test_scan'),
]<|MERGE_RESOLUTION|>--- conflicted
+++ resolved
@@ -81,8 +81,6 @@
     path('box/<int:pk>/empty_move/', BoxEmptyMoveView.as_view(),
          name='box_empty_move'),
 
-<<<<<<< HEAD
-=======
     # e.g. /fpiweb/box/<pk>/move/ = change location of box in inventory
     path('box/<int:pk>/move/', BoxEmptyMoveView.as_view(), name='box_move'),
 
@@ -92,7 +90,6 @@
     # e.g. /fpiweb/box/<pk>/empty = consume the product in a box
     path('box/<int:pk>/empty/', BoxEmptyMoveView.as_view(), name='box_empty'),
 
->>>>>>> ff8803cc
     # e.g. /fpiweb/test_scan/ = ???
     path('test_scan/', TestScanView.as_view(), name='test_scan'),
 ]