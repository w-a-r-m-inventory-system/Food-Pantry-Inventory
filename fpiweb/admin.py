"""
Admin.py - Identify what can be mangaged by administrators.
"""

from django.contrib import admin

from .models import \
    Activity, \
    Box, \
    BoxType, \
    Constraints,  \
<<<<<<< HEAD
=======
    Location,  \
>>>>>>> 41c98a41
    LocBin, \
    LocRow, \
    LocTier, \
    Product, \
    ProductCategory, \
    ProductExample

__author__ = '(Multiple)'
__project__ = "Food-Pantry-Inventory"
__creation_date__ = "04/01/2019"

# Register the models for which we want default admin pages to be built.
admin.site.register(Activity)
admin.site.register(BoxType)
admin.site.register(ProductCategory)
admin.site.register(ProductExample)
<<<<<<< HEAD
=======
admin.site.register(Location)
>>>>>>> 41c98a41


@admin.register(Box)
class BoxAdmin(admin.ModelAdmin):
    list_display = (
        'box_number',
        'box_type',
        'loc_row',
        'loc_bin',
        'loc_tier',
        'quantity',
        'product',
    )
    list_filter = ('box_type', )


@admin.register(Constraints)
class ConstraintsAdmin(admin.ModelAdmin):
    list_display = (
        'constraint_name',
        'constraint_type',
        'constraint_min',
        'constraint_max',
        'constraint_list',
    )


<<<<<<< HEAD
@admin.register(LocBin)
class LocBinAdmin(admin.ModelAdmin):
    list_display = ('loc_bin', 'loc_bin_descr')


=======
>>>>>>> 41c98a41
@admin.register(LocRow)
class LocRowAdmin(admin.ModelAdmin):
    list_display = ('loc_row', 'loc_row_descr')


<<<<<<< HEAD
=======
@admin.register(LocBin)
class LocBinAdmin(admin.ModelAdmin):
    list_display = ('loc_bin', 'loc_bin_descr')


>>>>>>> 41c98a41
@admin.register(LocTier)
class LocTierAdmin(admin.ModelAdmin):
    list_display = ('loc_tier', 'loc_tier_descr')


@admin.register(Product)
class ProductAdmin(admin.ModelAdmin):
    list_display = (
        'prod_name',
        'prod_cat',
    )


# EOF<|MERGE_RESOLUTION|>--- conflicted
+++ resolved
@@ -9,10 +9,7 @@
     Box, \
     BoxType, \
     Constraints,  \
-<<<<<<< HEAD
-=======
     Location,  \
->>>>>>> 41c98a41
     LocBin, \
     LocRow, \
     LocTier, \
@@ -29,10 +26,7 @@
 admin.site.register(BoxType)
 admin.site.register(ProductCategory)
 admin.site.register(ProductExample)
-<<<<<<< HEAD
-=======
 admin.site.register(Location)
->>>>>>> 41c98a41
 
 
 @admin.register(Box)
@@ -60,27 +54,16 @@
     )
 
 
-<<<<<<< HEAD
+@admin.register(LocRow)
+class LocRowAdmin(admin.ModelAdmin):
+    list_display = ('loc_row', 'loc_row_descr')
+
+
 @admin.register(LocBin)
 class LocBinAdmin(admin.ModelAdmin):
     list_display = ('loc_bin', 'loc_bin_descr')
 
 
-=======
->>>>>>> 41c98a41
-@admin.register(LocRow)
-class LocRowAdmin(admin.ModelAdmin):
-    list_display = ('loc_row', 'loc_row_descr')
-
-
-<<<<<<< HEAD
-=======
-@admin.register(LocBin)
-class LocBinAdmin(admin.ModelAdmin):
-    list_display = ('loc_bin', 'loc_bin_descr')
-
-
->>>>>>> 41c98a41
 @admin.register(LocTier)
 class LocTierAdmin(admin.ModelAdmin):
     list_display = ('loc_tier', 'loc_tier_descr')
