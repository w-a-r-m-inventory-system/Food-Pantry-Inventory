"""
views.py - establish the views (pages) for the F. P. I. web application.
"""
from django.contrib.auth import authenticate, login
from django.shortcuts import render
from django.contrib.auth import authenticate, login
from django.http import HttpResponse
<<<<<<< HEAD
from django.views.generic import TemplateView, ListView, DetailView, \
    CreateView, UpdateView, DeleteView, FormView
from django.urls import reverse_lazy, reverse
from fpiweb.forms import LoginForm
from forms import ConstraintsForm
=======
from django.urls import reverse, reverse_lazy
from django.views.generic import TemplateView, ListView, DetailView, \
    CreateView, UpdateView, DeleteView, FormView

from fpiweb.forms import LoginForm, ConstraintsForm
>>>>>>> 1bb7c03f
from fpiweb.models import Constraints


def index(request):
    """
    Build index.html web page.

    :param request:
    :return:
    """

    response = HttpResponse("Hello world from Food Pantry Inventory.")
    return response


class AboutView(TemplateView):
    """
    The About View for this application.
    """
    template_name = 'fpiweb/about.html'
    mycontext = dict()
    mycontext['project_type'] = 'open source'
    extra_context = mycontext


class LoginView(FormView):
    template_name = 'fpiweb/login.html'
    form_class = LoginForm
<<<<<<< HEAD
    success_url = reverse_lazy('index')
=======
    success_url = reverse_lazy('fpiweb:index')
>>>>>>> 1bb7c03f

    def form_valid(self, form):
        username = form.cleaned_data.get('username')
        password = form.cleaned_data.get('password')

        user = authenticate(
            self.request,
            username=username,
            password=password
        )

        if user is None:
            form.add_error(None, "Invalid username and/or password")
            return self.form_invalid(form)

        login(self.request, user)
        return super().form_valid(form)

<<<<<<< HEAD

=======
>>>>>>> 1bb7c03f
class ConstraintsListView(ListView):
    """
    List of existing constraints.
    """
    model = Constraints
    template_name = 'fpiweb/constraints_list.html'
    context_object_name = 'constraints_list_content'

    def get_context_data(self, *, object_list=None, **kwargs):
        """
        Add additional content to the context dictionary.

        :param object_list:
        :param kwargs:
        :return:
        """
        context = super(ConstraintsListView, self).get_context_data()

        context['project_type'] = 'open source'

        # provide additional information to the template
        INT_RANGE = Constraints.INT_RANGE
        CHAR_RANGE = Constraints.CHAR_RANGE
        range_list = [INT_RANGE, CHAR_RANGE]
        context['range_list'] = range_list

        return context


# class ConstraintDetailView(DetailView):
#     """
#     Show details of a constraint using a generic DetailView.
#     """
#     model = Constraints
#     template_name = 'fpiweb/constraint_detail.html'
#     context_object_name = 'constraint_detail_context'
#     constraint = 'id'
#
#     def get_context_data(self, **kwargs):
#         """
#         Add additional content to the context.
#
#         :param kwargs:
#         :return: context
#         """
#         context = super(ConstraintDetailView, self).get_context_data()
#
#         # provide additional information
#         # ConstraintID = context['id']
#         constraint = context['object']
#
#         # add puzzles
#         constraint_info = Constraints.objects.filter(
#             constraint_id__exact=Constraints.id
#         )
#
#         # add stuff back to context
#         context['constraint'] = constraint
#         context['constraint_info'] = constraint_info
#
#         return context


class ConstraintCreateView(CreateView):
    """
    Create an animal or daily quest using a generic CreateView.
    """
    model = Constraints
    template_name = 'fpiweb/constraint_edit.html'
    context_object_name = 'constraint_edit_context'

    formClass = ConstraintsForm

    # TODO Why are fields required here in the create - 1/18/17
    fields = ['constraint_name', 'constraint_descr', 'constraint_type',
              'constraint_min', 'constraint_max', 'constraint_list', ]

    def get_context_data(self, **kwargs):
        """
        Modify the context before rendering the template.

        :param kwargs:
        :return:
        """

        context = super(ConstraintCreateView, self).get_context_data(**kwargs)
        context['action'] = reverse('fpiweb:constraint_new')
        return context

    def get_success_url(self):
        """
        Run once form is successfully validated.

        :return:
        """
        results = reverse('fpiweb:constraints_view')
        return results


# def ConstraintUpdateView(key: int):
#     """
#
#     :param key:
#     :return:
#     """
#
#     response = HttpResponse(f"Got to update view with key {key}")
#     return response


class ConstraintUpdateView(UpdateView):
    """
    Update an animal or daily quest using a generic UpdateView.
    """

    model = Constraints
    template_name = 'fpiweb/constraint_edit.html'
    context_object_name = 'constraint_edit_context'

    form_class = ConstraintsForm

    # TODO Why are fields forbidden here in the update - 1/18/17
    # fields = ['category', 'constraints_order', 'constraints_name', 'date_started', ]

    def get_context_data(self, **kwargs):
        """
        Modify the context before rendering the template.

        :param kwargs:
        :return:
        """

        context = super(ConstraintUpdateView, self).get_context_data(**kwargs)
        context['action'] = reverse('fpiweb:constraint_update',
                                    kwargs={'pk': self.get_object().id})
        return context

    def get_success_url(self):
        """
        Set the next URL to use once the edit is successful.
        :return:
        """

        results = reverse('fpiweb:constraints_view')
        return results


class ConstraintDeleteView(DeleteView):
    """
    Delete an animal or daily quest using a generic DeleteView.
    """
    model = Constraints
    template_name = 'fpiweb/constraint_delete.html'
    context_object_name = 'constraint_delete_context'

    def get_success_url(self):
        """
        Set the next URL to use once the delete is successful.
        :return:
        """

        results = reverse('fpiweb:constraints_view')
        return results

# EOF<|MERGE_RESOLUTION|>--- conflicted
+++ resolved
@@ -1,23 +1,14 @@
 """
 views.py - establish the views (pages) for the F. P. I. web application.
 """
-from django.contrib.auth import authenticate, login
 from django.shortcuts import render
 from django.contrib.auth import authenticate, login
 from django.http import HttpResponse
-<<<<<<< HEAD
-from django.views.generic import TemplateView, ListView, DetailView, \
-    CreateView, UpdateView, DeleteView, FormView
-from django.urls import reverse_lazy, reverse
-from fpiweb.forms import LoginForm
-from forms import ConstraintsForm
-=======
 from django.urls import reverse, reverse_lazy
 from django.views.generic import TemplateView, ListView, DetailView, \
     CreateView, UpdateView, DeleteView, FormView
 
 from fpiweb.forms import LoginForm, ConstraintsForm
->>>>>>> 1bb7c03f
 from fpiweb.models import Constraints
 
 
@@ -46,11 +37,7 @@
 class LoginView(FormView):
     template_name = 'fpiweb/login.html'
     form_class = LoginForm
-<<<<<<< HEAD
-    success_url = reverse_lazy('index')
-=======
     success_url = reverse_lazy('fpiweb:index')
->>>>>>> 1bb7c03f
 
     def form_valid(self, form):
         username = form.cleaned_data.get('username')
@@ -69,10 +56,6 @@
         login(self.request, user)
         return super().form_valid(form)
 
-<<<<<<< HEAD
-
-=======
->>>>>>> 1bb7c03f
 class ConstraintsListView(ListView):
     """
     List of existing constraints.
@@ -172,16 +155,6 @@
         return results
 
 
-# def ConstraintUpdateView(key: int):
-#     """
-#
-#     :param key:
-#     :return:
-#     """
-#
-#     response = HttpResponse(f"Got to update view with key {key}")
-#     return response
-
 
 class ConstraintUpdateView(UpdateView):
     """
