"""
views.py - establish the views (pages) for the F. P. I. web application.
"""
from logging import getLogger

from django.shortcuts import redirect, render
from django.contrib.auth import authenticate, login, logout
from django.contrib.auth.mixins import LoginRequiredMixin
from django.db.models import Max
from django.urls import reverse, reverse_lazy
from django.views import View
from django.views.generic import TemplateView, ListView, DetailView, \
    CreateView, UpdateView, DeleteView, FormView

<<<<<<< HEAD
=======

from fpiweb.forms import BoxForm, LoginForm, ConstraintsForm
>>>>>>> c903c60b
from fpiweb.models import Box, Constraints
from fpiweb.forms import BoxForm, LoginForm, ConstraintsForm, LogoutForm

__author__ = '(Multiple)'
__project__ = "Food-Pantry-Inventory"
__creation_date__ = "04/01/2019"


logger = getLogger('fpiweb')


class IndexView(TemplateView):
    """
    Default web page (/index)
    """
    template_name = 'fpiweb/index.html'


def error_page(
        request,
        message=None,
        message_list=tuple(),
        status=400):

    return render(
        request,
        'fpiweb/error.html',
        {
            'message': message,
            'message_list': message_list,
        },
        status=status
    )


class AboutView(TemplateView):
    """
    The About View for this application.
    """
    template_name = 'fpiweb/about.html'
    mycontext = dict()
    mycontext['project_type'] = 'open source'
    extra_context = mycontext


class LoginView(FormView):
    template_name = 'fpiweb/login.html'
    form_class = LoginForm
    success_url = reverse_lazy('fpiweb:index')

    def form_valid(self, form):
        username = form.cleaned_data.get('username')
        password = form.cleaned_data.get('password')

        user = authenticate(self.request, username=username, password=password)

        if user is None:
            form.add_error(None, "Invalid username and/or password")
            return self.form_invalid(form)

        login(self.request, user)
        return super().form_valid(form)


class LogoutView(TemplateView):
    template_name = 'fpiweb/logout.html'

    def get_context_data(self, **kwargs):

        logout(self.request)
        nothing = dict()
        return nothing


class ConstraintsListView(LoginRequiredMixin, ListView):
    """
    List of existing constraints.
    """
    model = Constraints
    template_name = 'fpiweb/constraints_list.html'
    context_object_name = 'constraints_list_content'

    def get_context_data(self, *, object_list=None, **kwargs):
        """
        Add additional content to the context dictionary.

        :param object_list:
        :param kwargs:
        :return:
        """
        context = super(ConstraintsListView, self).get_context_data()

        # provide additional information to the template
        INT_RANGE = Constraints.INT_RANGE
        CHAR_RANGE = Constraints.CHAR_RANGE
        range_list = [INT_RANGE, CHAR_RANGE]
        context['range_list'] = range_list

        return context


class ConstraintCreateView(LoginRequiredMixin, CreateView):
    """
    Create an animal or daily quest using a generic CreateView.
    """
    model = Constraints
    template_name = 'fpiweb/constraint_edit.html'
    context_object_name = 'constraint_edit_context'

    formClass = ConstraintsForm

    # TODO Why are fields required here in the create - 1/18/17
    fields = ['constraint_name', 'constraint_descr', 'constraint_type',
              'constraint_min', 'constraint_max', 'constraint_list', ]

    def get_context_data(self, **kwargs):
        """
        Modify the context before rendering the template.

        :param kwargs:
        :return:
        """

        context = super(ConstraintCreateView, self).get_context_data(**kwargs)
        context['action'] = reverse('fpiweb:constraint_new')
        return context

    def get_success_url(self):
        """
        Run once form is successfully validated.

        :return:
        """
        results = reverse('fpiweb:constraints_view')
        return results


class ConstraintUpdateView(LoginRequiredMixin, UpdateView):
    """
    Update an animal or daily quest using a generic UpdateView.
    """

    model = Constraints
    template_name = 'fpiweb/constraint_edit.html'
    context_object_name = 'constraint_edit_context/'

    form_class = ConstraintsForm

    # TODO Why are fields forbidden here in the update - 1/18/17
    # fields = ['category', 'constraints_order', 'constraints_name',
    # 'date_started', ]

    def get_context_data(self, **kwargs):
        """
        Modify the context before rendering the template.

        :param kwargs:
        :return:
        """

        context = super(ConstraintUpdateView, self).get_context_data(**kwargs)
        context['action'] = reverse('fpiweb:constraint_update',
                                    kwargs={'pk': self.get_object().id})
        return context

    def get_success_url(self):
        """
        Set the next URL to use once the edit is successful.
        :return:
        """

        results = reverse('fpiweb:constraints_view')
        return results


class ConstraintDeleteView(LoginRequiredMixin, DeleteView):
    """
    Delete an animal or daily quest using a generic DeleteView.
    """
    model = Constraints
    template_name = 'fpiweb/constraint_delete.html'
    context_object_name = 'constraint_delete_context'

    def get_success_url(self):
        """
        Set the next URL to use once the delete is successful.
        :return:
        """

        results = reverse('fpiweb:constraints_view')
        return results


class BoxAddView(LoginRequiredMixin, CreateView):
    model = Box
    template_name = 'fpiweb/box_edit.html'
    context_object_name = 'box'
    form_class = BoxForm
    success_url = reverse_lazy('fpiweb:box_add')


class BoxEditView(LoginRequiredMixin, UpdateView):
    model = Box
    template_name = 'fpiweb/box_edit.html'
    context_object_name = 'box'
    form_class = BoxForm
    success_url = reverse_lazy('fpiweb:index')


class BoxDetailsView(LoginRequiredMixin, DetailView):

    model = Box
    template_name = 'fpiweb/box_detail.html'
    context_object_name = 'box'

    def get_context_data(self, **kwargs):
        print(f"kwargs are {kwargs}")
        context = super().get_context_data(**kwargs)
        return context


class BoxEmptyMoveView(LoginRequiredMixin, TemplateView):
    template_name = 'fpiweb/box_empty_move.html'

    def get_context_data(self, **kwargs):
        return {}


class BoxScannedView(LoginRequiredMixin, View):

    def get(self, request, **kwargs):
        pk = kwargs.get('pk')
        if pk is None:
            return error_page(request, "missing kwargs['pk']")

        try:
            box = Box.objects.get(pk=pk)
        except Box.DoesNotExist:
            return redirect('fpiweb:box_add')

        if box.quantity == 0:
            return redirect('fpiweb:box_edit', pk=pk)

        return redirect('fpiweb:box_empty_move', pk=pk)


class TestScanView(LoginRequiredMixin, TemplateView):

    template_name = 'fpiweb/test_scan.html'

    @staticmethod
    def get_box_scanned_url(box_pk):
        return reverse('fpiweb:box_scanned', args=(box_pk,))

    @staticmethod
    def get_box_url_by_filters(**filters):
        box_pk = Box.objects \
            .filter(**filters) \
            .values_list('pk', flat=True) \
            .first()
        if box_pk is None:
            return ""
        return TestScanView.get_box_scanned_url(box_pk)

    def get_context_data(self, **kwargs):

        full_box_url = self.get_box_url_by_filters(quantity__gt=0)
        empty_box_url = self.get_box_url_by_filters(quantity=0)

        max_pk = Box.objects.aggregate(max_pk=Max('pk'))['max_pk']
        nonexistent_box_url = self.get_box_scanned_url(max_pk + 10)

        return {
            'full_box_url': full_box_url,
            'empty_box_url': empty_box_url,
            'nonexistent_box_url': nonexistent_box_url,
        }


# EOF<|MERGE_RESOLUTION|>--- conflicted
+++ resolved
@@ -12,11 +12,6 @@
 from django.views.generic import TemplateView, ListView, DetailView, \
     CreateView, UpdateView, DeleteView, FormView
 
-<<<<<<< HEAD
-=======
-
-from fpiweb.forms import BoxForm, LoginForm, ConstraintsForm
->>>>>>> c903c60b
 from fpiweb.models import Box, Constraints
 from fpiweb.forms import BoxForm, LoginForm, ConstraintsForm, LogoutForm
 
