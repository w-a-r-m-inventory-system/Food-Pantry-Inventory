"""
Manage the urls for the F. P. I. application.
"""

from django.urls import path
from django.views.generic import TemplateView


from . import views

# set the namespace for the application
app_name = 'fpiweb'

urlpatterns = [
<<<<<<< HEAD
    path('', views.index, name='index'),
    path('login/', views.LoginView.as_view(), name='login'),
=======

    # index page
    path('', views.index, name='index'),

    # about page
    path('about/', views.AboutView.as_view()),
    # path('about/', views.AboutView.as_view(template_name='about.html')),

    # index page
    path('index/', views.index, name='index'),

    # about page
    # path('about/', views.AboutView, name='about'),
>>>>>>> b9af1dfc
]<|MERGE_RESOLUTION|>--- conflicted
+++ resolved
@@ -12,11 +12,6 @@
 app_name = 'fpiweb'
 
 urlpatterns = [
-<<<<<<< HEAD
-    path('', views.index, name='index'),
-    path('login/', views.LoginView.as_view(), name='login'),
-=======
-
     # index page
     path('', views.index, name='index'),
 
@@ -29,5 +24,7 @@
 
     # about page
     # path('about/', views.AboutView, name='about'),
->>>>>>> b9af1dfc
+
+    # login page
+    path('login/', views.LoginView.as_view(), name='login'),
 ]