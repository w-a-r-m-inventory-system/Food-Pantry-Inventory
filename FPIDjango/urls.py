"""FPIDjango URL Configuration

The `urlpatterns` list routes URLs to views. For more information please see:
    https://docs.djangoproject.com/en/2.1/topics/http/urls/
Examples:
Function views
    1. Add an import:  from my_app import views
    2. Add a URL to urlpatterns:  path('', views.home, name='home')
Class-based views
    1. Add an import:  from other_app.views import Home
    2. Add a URL to urlpatterns:  path('', Home.as_view(), name='home')
Including another URLconf
    1. Import the include() function: from django.urls import include, path
    2. Add a URL to urlpatterns:  path('blog/', include('blog.urls'))
"""
from django.contrib import admin
from django.urls import include, path

<<<<<<< HEAD
from fpiweb.views import IndexView
=======
from fpiweb.views import \
    IndexView, \
    LoginView

>>>>>>> c2f65a0f

__author__ = '(Multiple)'
__project__ = "Food-Pantry-Inventory"
__creation_date__ = "04/01/2019"

urlpatterns = [
    path('', LoginView.as_view()),
    path('fpiweb/', include('fpiweb.urls')),
    path('admin/', admin.site.urls),
    path('', IndexView.as_view())
]

# EOF<|MERGE_RESOLUTION|>--- conflicted
+++ resolved
@@ -16,14 +16,10 @@
 from django.contrib import admin
 from django.urls import include, path
 
-<<<<<<< HEAD
-from fpiweb.views import IndexView
-=======
 from fpiweb.views import \
     IndexView, \
     LoginView
 
->>>>>>> c2f65a0f
 
 __author__ = '(Multiple)'
 __project__ = "Food-Pantry-Inventory"
