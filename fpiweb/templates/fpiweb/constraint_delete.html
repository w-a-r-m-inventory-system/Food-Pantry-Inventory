--- conflicted
+++ resolved
@@ -37,11 +37,7 @@
     </div>
 
     <form action="
-<<<<<<< HEAD
-            {%  url 'fpiweb:constraint_delete' pk=constraint_delete_context.id %}"
-=======
             {%  url 'fpiweb:constraint_delete' pk=constraints.id %}"
->>>>>>> 41c98a41
           method="POST">
         {% csrf_token %}
 
