"""
models.py - Define the database tables using ORM models.
"""
from enum import Enum, unique

# import as to avoid conflict with built-in function compile
from re import compile as re_compile
from re import IGNORECASE

from django.contrib.auth.models import User
from django.core.validators import MaxValueValidator, MinValueValidator
from django.db import models
from django.db.models import Max
from django.utils import timezone
from django.urls import reverse

__author__ = '(Multiple)'
__project__ = "Food-Pantry-Inventory"
__creation_date__ = "04/01/2019"


MONTH_VALIDATORS = [
    MinValueValidator(1),
    MaxValueValidator(12),
]

class LocRow(models.Model):
    """
    Location Row in warehouse.
    """

    class Meta:
        ordering = ['loc_row']
        app_label = 'fpiweb'
        verbose_name_plural = 'Loc Rows'

    id_help_text = 'Internal record id for location row.'
    id = models.AutoField(
        'Internal Location Row ID',
        primary_key=True,
        help_text=id_help_text,
    )
    """ Internal record identifier for the location row. """

    loc_row_help_text = 'Location row designation'
    loc_row_max_length = 2  # e.g. "01"
    loc_row_min_length = loc_row_max_length
    loc_row = models.CharField(
        'Loc Row',
        max_length=loc_row_max_length,
        unique=True,
        help_text=loc_row_help_text,
    )
    """ Location Row Designation """

    loc_row_descr_help_text = 'Location row description'
    loc_row_descr_max_length = 20  # e.g. "Row 01"
    loc_row_descr = models.CharField(
        'Loc Row Description',
        max_length=loc_row_descr_max_length,
        help_text=loc_row_descr_help_text,
    )
    """ Location Row Description """

    def __str__(self) -> str:
        """ Return just the row for a special form need. """
        return str(self.loc_row)

    def __repr__(self) -> str:
        """ Default way  to display a location row record. """
        display = (
            f'Row {self.loc_row} ({self.loc_row_descr})'
        )
        return display


class LocBin(models.Model):
    """
    Location Bin in warehouse.
    """

    class Meta:
        ordering = ['loc_bin']
        app_label = 'fpiweb'
        verbose_name_plural = 'Loc Bins'

    id_help_text = 'Internal record id for location bin.'
    id = models.AutoField(
        'Internal Location Bin ID',
        primary_key=True,
        help_text=id_help_text,
    )
    """ Internal record identifier for the location bin. """

    loc_bin_help_text = 'Location bin designation'
    loc_bin_max_length = 2
    loc_bin_min_length = loc_bin_max_length
    loc_bin = models.CharField(
        'Loc Bin',
        max_length=loc_bin_max_length,
        unique=True,
        help_text=loc_bin_help_text,
    )
    """ Location Bin Designation """

    loc_bin_descr_help_text = 'Location bin description'
    loc_bin_descr_max_length = 20  # e.g. "Bin 01"
<<<<<<< HEAD
    loc_bin_descr = models.CharField('Loc Bin Description',
=======
    loc_bin_descr = models.CharField(
        'Loc Bin Description',
>>>>>>> 5694635a
        max_length=loc_bin_descr_max_length,
        help_text=loc_bin_descr_help_text,
    )
    """ Location Bin Description """

    def __str__(self) -> str:
        """ Return just the bin for a special form need. """
        return str(self.loc_bin)

    def __repr__(self) -> str:
        """ Default way  to display a location bin record. """
        display = (
            f'Bin {self.loc_bin} ({self.loc_bin_descr})'
        )
        return display


class LocTier(models.Model):
    """
    Location Tier in warehouse.
    """

    class Meta:
        ordering = ['loc_tier']
        app_label = 'fpiweb'
        verbose_name_plural = 'Loc Tiers'

    id_help_text = 'Internal record id for location tier.'
    id = models.AutoField(
        'Internal Location Tier ID',
        primary_key=True,
        help_text=id_help_text,
    )
    """ Internal record identifier for the location tier. """

    loc_tier_help_text = 'Location tier designation'
    loc_tier_max_length = 2
    loc_tier_min_length = loc_tier_max_length
    loc_tier = models.CharField(
        'Loc Tier',
        max_length=loc_tier_max_length,
        unique=True,
        help_text=loc_tier_help_text,
    )
    """ Location Tier Designation """

    loc_tier_descr_help_text = 'Location tier description'
    loc_tier_descr_max_length = 20  # e.g. "Tier 01"
    loc_tier_descr = models.CharField('Loc Tier Description',
        max_length=loc_tier_descr_max_length,
        help_text=loc_tier_descr_help_text, )
    """ Location Tier Description """

    def __str__(self) -> str:
        """ Return just the tier for a special form need. """
        return str(self.loc_tier)

    def __repr__(self) -> str:
        """ Default way  to display a location tier record. """
        display = (
            f'Tier {self.loc_tier} ({self.loc_tier_descr})'
        )
        return display


class Location(models.Model):
    """
    Location for a filled box or other container.
    """

    class Meta:
        ordering = ['loc_code']
        app_label = 'fpiweb'
        verbose_name_plural = 'Locations'

    id_help_text = 'Internal record identifier for location.'
<<<<<<< HEAD
    id = models.AutoField('Internal Location ID', primary_key=True,
        help_text=id_help_text, )
=======
    id = models.AutoField(
        'Internal Location ID', primary_key=True,
        help_text=id_help_text,
    )
>>>>>>> 5694635a
    """ Internal record identifier for location. """

    loc_code_help_text = "Location code"
    loc_code_max_length = 12
    loc_code = models.CharField(
        'Location Code',
        max_length=loc_code_max_length,
        unique=True,
        help_text=loc_code_help_text,
    )
    """ Coded Location. """

    loc_descr_help_text = 'Location description'
    loc_descr_max_length = 25
    loc_descr = models.CharField(
        'Location Description',
        max_length=loc_descr_max_length,
        help_text=loc_descr_help_text,
    )
    """ Location description. """

    loc_row_help_text = 'Loc row'
    loc_row = models.ForeignKey(
        LocRow,
        on_delete=models.PROTECT,
        verbose_name='Row',
        help_text=loc_row_help_text,
    )
    """ Row indicator of this location. """

    loc_bin_help_text = 'Loc bin'
    loc_bin = models.ForeignKey(
        LocBin,
        on_delete=models.PROTECT,
        verbose_name='Bin',
        help_text=loc_bin_help_text,
    )
    """ Bin indicator of this location. """

    loc_tier_help_text = 'Loc tier'
    loc_tier = models.ForeignKey(
        LocTier,
        on_delete=models.PROTECT,
        verbose_name='Tier',
        help_text=loc_tier_help_text,
    )
    """ Tier indicator of this location. """

    loc_in_warehouse_help_text = "In warehouse?"
    loc_in_warehouse = models.BooleanField(
        'In warehouse?',
        default=True,
        help_text=loc_in_warehouse_help_text,
    )
    """ Is this location inside the warehouse? """

    def __str__(self) -> str:
        """ Default way to display a location record. """
        display = f'Location {self.loc_code} - {self.loc_descr}'
        if self.loc_in_warehouse:
            display += (f' ({self.loc_row}/{self.loc_bin}/{self.loc_tier})')
        return display


class BoxType(models.Model):
    """
    Type of box (Evan's boxes, large boxes, etc.) and default quantity.
    """

    class Meta:
        ordering = ['box_type_code']
        app_label = 'fpiweb'

    id_help_text = 'Internal record identifier for box type.'
    id = models.AutoField(
        'Internal Box Type ID',
        primary_key=True,
        help_text=id_help_text,
    )
    """ Internal record identifier for box type. """

    box_type_code_help_text = 'Type of box (code or shorthand).'
    box_type_code = models.CharField(
        'Box Type Code',
        max_length=10,
        unique=True,
        help_text=box_type_code_help_text,
    )
    """ Type of box (code or shorthand). """

    box_type_descr_help_text = 'Type of box (description).'
    box_type_descr = models.CharField(
        'Box Type Description',
        max_length=30,
        help_text=box_type_descr_help_text,
    )
    """ Type of box (description). """

    box_type_qty_help_text = (
        'Number of items (usually cans) that can typically fix in this box.'
    )
    box_type_qty = models.IntegerField(
        'Default Box Type Quantity',
        help_text=box_type_qty_help_text,
    )
    """ Number of items (usually cans) that can typically fix in this box. """

    # define a default display of box_type
    def __str__(self) -> str:
        """ Default way to display this box type record. """
<<<<<<< HEAD
        display = (f'{self.box_type_code} - {self.box_type_descr} '
                  f'({self.box_type_qty})')
=======
        display = (
            f'{self.box_type_code} - {self.box_type_descr} '
            f'({self.box_type_qty})'
        )
>>>>>>> 5694635a
        return display


class ProductCategory(models.Model):
    """
    Category or group of product. i.e. Tomato Soup, Canned Pasta, Fruits
    """

    class Meta:
        ordering = ['prod_cat_name']
        app_label = 'fpiweb'
        verbose_name_plural = 'Product Categories'

    id_help_text = 'Internal record identifier for product category.'
    id = models.AutoField(
        'Internal Product Category ID',
        primary_key=True,
        help_text=id_help_text,
    )
    """ Internal record identifier for product category. """

    prod_cat_name_help_text = 'Name of this product category.'
    prod_cat_name = models.CharField(
        'Product Category Name',
        max_length=30,
        unique=True,
        help_text=prod_cat_name_help_text,
    )
    """ Name of this product category. """

    prod_cat_descr_help_text = 'Description of this product category.'
    prod_cat_descr = models.TextField(
        'Product Category Description',
        null=True,
        help_text=prod_cat_descr_help_text,
    )
    """ Description of this product category. """

    # define a default display of product Category
    def __str__(self):
        """ Default way to display this product category record. """
        display = f'{self.prod_cat_name}'
        if self.prod_cat_descr:
            display += f' - {self.prod_cat_descr[:50]}'
        return display


class Product(models.Model):
    """
    Product name and attributes.  Oranges, Pineapple, Mixed Fruit are products
    within the Fruits category
    """

    class Meta:
        ordering = ['prod_name']
        app_label = 'fpiweb'

    id_help_text = 'Internal record identifier for product.'
    id = models.AutoField(
        'Internal Product ID',
        primary_key=True,
        help_text=id_help_text,
    )
    """ Internal record identifier for product. """

    prod_name_help_text = 'Name of this product.'
    prod_name = models.CharField(
        'product Name',
        max_length=30,
        unique=True,
        help_text=prod_name_help_text,
    )
    """ Name of this product. """

    prod_cat_help_text = 'Product category associated with this product.'
    prod_cat = models.ForeignKey(
        ProductCategory,
        on_delete=models.PROTECT,
        verbose_name='Product Category',
        help_text=prod_cat_help_text,
    )
    """ Product category associated with this product. """

    # define a default display of product
    def __str__(self):
        """ Default way to display this product record. """
        display = f'{self.prod_name} ({self.prod_cat})'
        return display


class BoxNumber:

    # This regex may be used to determine if string is a properly formatted
    # box number.
    box_number_regex = re_compile(r'^BOX\d{5}$')

    # This regex may be used to determine if a string contains a box number.
    # Case is ignored.
    box_number_search_regex = re_compile(r'box\d{5}', IGNORECASE)

    @staticmethod
    def format_box_number(int_box_number: int) -> str:
        """ format an integer into a box number """
        formatted_box_number = "BOX{:05}".format(int_box_number)
        return formatted_box_number

    @staticmethod
    def get_next_box_number() -> str:
        """ get the next unused box number """
        max_box_number = Box.objects.aggregate(
            max_box_number=Max('box_number'))
        max_box_number = max_box_number.get('max_box_number')
        if max_box_number is None:
            max_formatted_box_number = BoxNumber.format_box_number(1)
        else:
            max_box_number = int(max_box_number[3:])
            max_formatted_box_number = \
                BoxNumber.format_box_number(max_box_number + 1)
        return max_formatted_box_number

    @staticmethod
    def validate(box_number: str) -> bool:
        """ validate that a atring is of the form 'BOXnnnnn' """
        is_valid_box_number = \
            bool(BoxNumber.box_number_regex.match(box_number))
        return is_valid_box_number


class BoxError(RuntimeError):
    pass


class Box(models.Model):
    """
    Box or container for product.
    """

    class Meta:
        ordering = ['box_number']
        app_label = 'fpiweb'
        verbose_name_plural = 'Boxes'

    id_help_text = 'Internal record identifier for box.'
    id = models.AutoField(
        'Internal Box ID',
        primary_key=True,
        help_text=id_help_text,
    )
    """ Internal record identifier for box. """

    box_number_help_text = "Number printed in the label on the box."
    box_number_max_length = 8
    box_number_min_length = box_number_max_length
    box_number = models.CharField(
        'Visible Box Number',
        max_length=box_number_max_length,
        unique=True,
        help_text=box_number_help_text,
    )
    """ Number printed in the label on the box. """

    @staticmethod
    def box_type_default():
        box_type = BoxType.objects \
            .filter(box_type_code__istartswith='ev') \
            .first()
        if box_type:
            return box_type
        box_type = BoxType.objects.first()
        if box_type:
            return box_type
        return None

    box_type_help_text = 'Type of box with this number.'
    box_type = models.ForeignKey(
        BoxType,
        on_delete=models.PROTECT,
        verbose_name='Type of Box',
        help_text=box_type_help_text,
    )
    """ Type of box with this number. """
<<<<<<< HEAD

=======
    location_help_text = 'Location of box'
>>>>>>> 5694635a
    location = models.ForeignKey(
        "Location",
        null=True,
        blank=True,
        on_delete=models.SET_NULL,
<<<<<<< HEAD
        help_text="Location of Box"
    )
=======
        help_text=location_help_text
    )
    """Location of box"""
>>>>>>> 5694635a

    product_help_text = 'Product contained in this box, if filled.'
    product = models.ForeignKey(
        Product,
        on_delete=models.PROTECT,
        verbose_name='product',
        null=True,
        blank=True,
        help_text=product_help_text,
    )
    """ Product contained in this box, if filled. """

    exp_year_help_text = 'Year the product expires, if filled.'
    exp_year = models.IntegerField(
        'Year Product Expires',
        null=True,
        blank=True,
        help_text=exp_year_help_text,
    )
    """ Year the product expires, if filled. """

    exp_month_start_help_text = (
        'Optional starting month range of when the product expires, if filled.'
    )
    exp_month_start = models.IntegerField(
        'Expiration Start Month (Optional)',
        null=True,
        blank=True,
        validators=MONTH_VALIDATORS,
        help_text=exp_month_start_help_text
    )
    """
    Optional starting month range of when the product expires, if filled.
    """

    exp_month_end_help_text = (
        'Optional ending month range of when the product expires, if filled.'
    )
    exp_month_end = models.IntegerField(
        'Expiration End Month (Optional)',
        null=True,
        blank=True,
        validators=MONTH_VALIDATORS,
        help_text=exp_month_end_help_text,
    )
    """ Optional emding month range of when the product expires, if filled. """

    date_filled_help_text = 'Approximate date box was filled, if filled.'
    date_filled = models.DateTimeField(
        'Date Box Filled',
        null=True,
        blank=True,
        help_text=date_filled_help_text,
    )
    """ Approximate date box was filled, if filled. """

    quantity_help_text = (
        'Approximate or default number of items in the box, if filled.'
    )
    quantity = models.IntegerField(
        'Quantity in Box',
        null=True,
        blank=True,
        help_text=quantity_help_text,
    )
    """ Approximate or default number of items in the box, if filled. """

    def is_filled(self):
        if self.product:
            return True
        return False

    # define a default display of Box
    def __str__(self):
        """ Default way to display this box record. """
<<<<<<< HEAD
        if self.exp_month_start or self.exp_month_end:
            display = (
                f'{self.box_number} ({self.box_type}) '
                f'{self.product} {self.quantity}'
                f'{self.exp_year} '
                f'({self.exp_month_start}-{self.exp_month_end})'
                f'{self.date_filled}'
            )
        else:
            display = (
                f'{self.box_number} ({self.box_type}) '
                f'{self.product} {self.quantity}'
                f'{self.exp_year} {self.date_filled}'
=======
        display = (
            f'{self.box_number} '
            f'({self.box_type.box_type_code}/'
            f'{self.quantity}) '
        )
        if self.product:
            display += (
                f'{self.product.prod_name} '
                f'exp: {self.exp_year} '
>>>>>>> 5694635a
            )
            if self.exp_month_start or self.exp_month_end:
                display += (
                    f'({self.exp_month_start:02}-{self.exp_month_end:02}) '
                )
            if self.date_filled:
                display += (
                    f'filled: {self.date_filled.year}/'
                    f'{self.date_filled.month:02}/'
                    f'{self.date_filled.day:02} '
                    f'at {self.location.loc_code}'
                )
        return display

    def get_absolute_url(self):
        return reverse(
            'fpiweb:box_details',
            kwargs={'pk': self.pk},
        )

    @staticmethod
    def select_location(queryset):
        """Since we're probably going to have a lot of Box queries
        where we also want to pull in location data"""

        return queryset.select_related(
            'location__loc_row',
            'location__loc_bin',
            'location__loc_tier',
        )


class Pallet(models.Model):
    """
    Temporary file to build up a list of boxes on a pallet.
    """

    class Meta:
        ordering = ('name',)
        app_label = 'fpiweb'
        verbose_name_plural = 'Pallets'

    # Pallet Status Names
    FILL: str = 'Fill'
    MERGE: str = 'Merge'
    MOVE: str = "Move"

    PALLET_STATUS_CHOICES = (
        (FILL, 'Fill pallet for new location'),
        (MERGE, 'Merging boxes on pallet'),
        (MOVE, 'Moving boxes to new location'),
    )

    id_help_text = 'Internal record identifier for a pallet.'
    id = models.AutoField(
        'Internal Pallet ID',
        primary_key=True,
        help_text=id_help_text,
    )
    """ Internal record identifier for a pallet. """

    name_help_text = "Name of pallet"
    name = models.CharField(
        'Name',
        unique=True,
        max_length=200,
        help_text=name_help_text,
    )
    """ Name of pallet. """

    location = models.ForeignKey(
        "Location",
        null=True,
        blank=True,
        on_delete=models.SET_NULL,
        help_text="Pallet Location",
    )

    pallet_status_help_text = "Current status of pallet."
    pallet_status = models.CharField(
        'Pallet Status',
        max_length=15,
        choices=PALLET_STATUS_CHOICES,
        help_text=pallet_status_help_text,
    )
    """ Current status of pallet """

    def __str__(self) -> str:
        """ Display the information about this pallet. """
        display = f'Pallet for {self.name} - ' \
                  f'status: {self.pallet_status}'
        return display


class PalletBox(models.Model):
    """
<<<<<<< HEAD
    Temporary file to hold the individual boxes for a pallet.
=======
    Temporary file to hold the individual boxes for a pallet.  The goal of
    this is to ensure that either a Box record has product, expiration, and
    location or it has no product, no expiration, and no location.
>>>>>>> 5694635a
    """

    class Meta:
        ordering = ''
        app_label = 'fpiweb'
        verbose_name_plural = 'Pallet Boxes'

    # Pallet Box Status Names
    NEW: str = 'New'
    ORIGINAL: str = 'Original'
    MOVE: str = "Move"

    PALLET_BOX_STATUS_CHOICES = (
        (NEW, 'New box added'),
        (ORIGINAL, 'Box already here'),
        (MOVE, 'Box being moved'),
    )

    id_help_text = 'Internal record identifier for a pallet box.'
    id = models.AutoField(
        'Internal Pallet Box ID',
        primary_key=True,
        help_text=id_help_text,
    )
    """ Internal record identifier for a pallet box. """

<<<<<<< HEAD
    pallet_help_text = 'Internal record identifier for a pallet.'
    pallet = models.ForeignKey(
        Pallet,
=======
    box_number = models.CharField(
        'Visible Box Number',
        max_length=Box.box_number_max_length,
        null=True,
        blank=True,
        help_text=Box.box_number_help_text,
    )
    """ Number printed in the label on the box. """

    pallet_help_text = 'Internal record identifier for a pallet.'
    pallet = models.ForeignKey(
        Pallet,
        related_name='boxes',
>>>>>>> 5694635a
        on_delete=models.PROTECT,
        help_text=pallet_help_text,
    )

<<<<<<< HEAD
    box_help_text = 'Internal record ideentifier for a box.'
    box = models.ForeignKey(
        Box,
=======
    box_help_text = 'Internal record identifier for a box.'
    box = models.ForeignKey(
        Box,
        null=True,
        blank=True,
>>>>>>> 5694635a
        on_delete=models.PROTECT,
        help_text=box_help_text,
    )

    product_help_text = 'Product contained in this box, if filled.'
    product = models.ForeignKey(
        Product,
<<<<<<< HEAD
=======
        null=True,
        blank=True,
>>>>>>> 5694635a
        on_delete=models.PROTECT,
        verbose_name='product',
        help_text=product_help_text,
    )
    """ Product contained in this box, if filled. """

    exp_year_help_text = 'Year the product expires, if filled.'
    exp_year = models.IntegerField(
        'Year Product Expires',
<<<<<<< HEAD
=======
        null=True,
        blank=True,
>>>>>>> 5694635a
        help_text=exp_year_help_text,
    )
    """ Year the product expires, if filled. """

    exp_month_start_help_text = (
        'Optional starting month range of when the product expires, if filled.'
    )
    exp_month_start = models.IntegerField(
        'Expiration Start Month (Optional)',
        null=True,
        blank=True,
        help_text=exp_month_start_help_text
    )
    """
    Optional starting month range of when the product expires, if filled.
    """

    exp_month_end_help_text = (
        'Optional ending month range of when the product expires, if filled.'
    )
    exp_month_end = models.IntegerField(
        'Expiration End Month (Optional)',
        null=True,
        blank=True,
        help_text=exp_month_end_help_text,
    )
    """ Optional emding month range of when the product expires, if filled. """

    box_status_help_text = 'Box on pallet status.'
    box_status = models.CharField(
        'Box Status',
        max_length=15,
        choices=PALLET_BOX_STATUS_CHOICES,
        help_text=box_status_help_text,
    )
    """ Box on pallet status """

    def __str__(self) -> str:
        """ default way to display a pallet box """
        display = f'{self.box_number} ({self.pallet})' \
                  f'contains {self.product} ' \
                  f'({self.exp_year}'
        if self.exp_month_start or self.exp_month_end:
            display += f'/{self.exp_month_start}/{self.exp_month_end}'
        display += f'), status: {self.box_status}'
        return display


class Activity(models.Model):
    """
    Activity (history) from the past.
    """

    class Meta:
        ordering = ['-date_consumed', 'box_number']
        app_label = 'fpiweb'
        verbose_name_plural = 'Activities'

    # Adjustment Reasons
<<<<<<< HEAD
    ADD_EMPTIED: str = 'Add Emptied'
    MOVE_ADDED: str = 'Move Added'
    CONSUME_ADDED: str = 'Consume Added'

    ADJUSTMENT_CODE_CHOICES: list = (
        (ADD_EMPTIED, 'Add emptied previous contents'),
        (MOVE_ADDED, 'Move added box'),
        (CONSUME_ADDED, 'Consume added box'),
=======
    FILL_EMPTIED: str = 'Fill Emptied'
    MOVE_ADDED: str = 'Move Added'
    CONSUME_ADDED: str = 'Consume Added'
    CONSUME_EMPTIED: str = 'Consume Emptied'

    ADJUSTMENT_CODE_CHOICES: list = (
        (FILL_EMPTIED, 'Fill emptied previous contents'),
        (MOVE_ADDED, 'Move added box'),
        (CONSUME_ADDED, 'Consume added box'),
        (CONSUME_EMPTIED, 'Consume emptied previous contents')
>>>>>>> 5694635a
    )

    id_help_text = 'Internal record identifier for an activity.'
    id = models.AutoField(
        'Internal Activity ID',
        primary_key=True,
        help_text=id_help_text,
    )
    """ Internal record identifier for an activity. """

    box_number_help_text = 'Box number on box at time of consumption.'
    box_number = models.CharField(
        'Visible Box Number',
        max_length=8,
        help_text=box_number_help_text,
    )
    """ Box number on box at time of consumption. """

    box_type_help_text = 'Box type holding consumed product.'
    box_type = models.CharField(
        'Box Type Code',
        max_length=10,
        help_text=box_type_help_text,
    )
    """ Box type holding consumed product. """

    loc_row_help_text = 'Row box was in at the time product was consumed.'
    loc_row = models.CharField(
        'Row Location',
        max_length=2,
        help_text=loc_row_help_text,
    )
    """ Row box was in at the time product was consumed. """

    loc_bin_help_text = 'Bin box was in at the time product was consumed.'
    loc_bin = models.CharField(
        'Bin Location',
        max_length=2,
        help_text=loc_bin_help_text,
    )
    """ Bin box was in at the time product was consumed. """

    loc_tier_help_text = 'Tier box was in at the time product was consumed.'
    loc_tier = models.CharField(
        'Tier Location',
        max_length=2,
        help_text=loc_tier_help_text,
    )
    """ Tier box was in at the time product was consumed. """

    prod_name_help_text = 'Product contained in box at time of consumption.'
    prod_name = models.CharField(
        'Product Name',
        max_length=30,
        help_text=prod_name_help_text,
    )
    """ Product contained in box at time of consumption. """

    prod_cat_name_help_text = 'Category of product consumed.'
    prod_cat_name = models.CharField(
        'Product Category Name',
        max_length=30,
        help_text=prod_cat_name_help_text,
    )
    """ Category of product consumed. """

<<<<<<< HEAD
    # Do NOT make date_filed a DateTime
=======
    # Do NOT make date_filled a DateTime
>>>>>>> 5694635a
    date_filled_help_text = 'Approximate date product was put in the box.'
    date_filled = models.DateField(
        'Date Box Filled',
        help_text=date_filled_help_text,
    )
    """ Approximate date product was put in the box. """

<<<<<<< HEAD
    # Do NOT make date_filed a DateTime
=======
    # Do NOT make date_consumed a DateTime
>>>>>>> 5694635a
    date_consumed_help_text = 'Date product was consumed.'
    date_consumed = models.DateField(
        'Date Box Emptied',
        null=True,
        blank=True,
        help_text=date_consumed_help_text,
    )
    """ Date product was consumed. """

    exp_year_help_text = 'Year product would have expired.'
    exp_year = models.IntegerField(
        'Year Expired',
        help_text=exp_year_help_text,
    )
    """ Year product would have expired. """

    exp_month_start_help_text = (
        'Optional starting month product would have expired.'
    )
    exp_month_start = models.IntegerField(
        'Start Expiration Month',
        null=True,
        blank=True,
        help_text=exp_month_start_help_text,
    )
    """ Optional starting month product would have expired. """

    exp_month_end_help_text = (
        'Optional ending month product would have expired.'
    )
    exp_month_end = models.IntegerField(
        'End Expiration Month',
        null=True,
        blank=True,
        help_text=exp_month_end_help_text,
    )
    """ Optional ending month product would have expired. """

    quantity_help_text = (
        'Approximate number of items in the box when it was filled.'
<<<<<<< HEAD
        )
=======
    )
>>>>>>> 5694635a
    quantity = models.IntegerField(
        'Quantity in Box',
        default=0,
        help_text=quantity_help_text,
    )
    """ Approximate number of items in the box when it was filled. """

    duration_help_text = (
        'Number of days between date box was filled and consumed.'
    )
    duration = models.IntegerField(
        'Duration',
        help_text=duration_help_text,
    )
    """ Number of days between date box was filled and consumed. """

    adjustment_code_help_text = 'Coded reason if this entry was adjusted'
    adjustment_code = models.CharField(
        'Adjustment Code',
        null=True,
        blank=True,
        max_length=15,
        choices=ADJUSTMENT_CODE_CHOICES,
        help_text=adjustment_code_help_text
    )
    """ Coded reason if this entry was adjusted """

    # define a default display of Activity
    def __str__(self):
        """ Default way to display this activity record. """
        display = f'{self.box_number} ({self.box_type})'
        if self.date_filled:
<<<<<<< HEAD
            display = display + (' '
                f'{self.prod_name} ({self.prod_cat_name}) '
                f'{self.quantity} '
                f'{self.exp_year}'
                f'({self.exp_month_start}-'
                f'{self.exp_month_end}) at '
                f'{self.date_filled}'
            )
        if self.date_consumed:
            display = display + (' '
=======
            display = display + (
                ' '
                f'{self.prod_name} ({self.prod_cat_name}) '
                f'{self.quantity} '
                f'{self.exp_year}'
            )
            if self.exp_month_start:
                display = display + (
                    f'({self.exp_month_start}-'
                    f'{self.exp_month_end})'
                )
            display = display + (
                f' at {self.date_filled}'
            )
        if self.date_consumed:
            display = display + (
                ' '
>>>>>>> 5694635a
                f'{self.date_consumed}'
                f'({self.duration} days) '
            )
        if self.adjustment_code:
<<<<<<< HEAD
            display = display + (' '
                f'{self.adjustment_code}'
            )

        return display


@unique
class CONSTRAINT_NAME_KEYS(Enum):
    """
    Valid constraint key values with associated names for each key.
    """
    TIER: str = 'Tier'
    ROW: str = 'Row'
    BIN: str = 'Bin'
    EXP_YEAR: str = 'Expiration Year'
    QUANTITY: str = 'Quantity'
=======
            display = display + (
                ' '
                f'{self.adjustment_code}'
            )

        return display
>>>>>>> 5694635a


class Constraints(models.Model):
    """
    Constraints of valid values.
    """

    class Meta:
        ordering = ['constraint_name']
        app_label = 'fpiweb'
        verbose_name_plural = 'Constraints'

    # Valid constraint key values with associated names for each key.
    TIER: str = 'Tier'
    ROW: str = 'Row'
    BIN: str = 'Bin'
    QUANTITY_LIMIT: str = 'Quantity Limit'
    FUTURE_EXP_YEAR_LIMIT = 'Future Expiration Year Limit'
    LOCATION_EXCLUSIONS = 'Location Exclusions '

    CONSTRAINT_NAME_CHOICES = (
        (ROW, 'Rows in the warehouse'),
        (BIN, 'Bins in the Warehouse'),
        (TIER, 'Tiers in the Warehouse'),
        (LOCATION_EXCLUSIONS, 'Warehouse locations excluded from inventory'),
        (QUANTITY_LIMIT, 'Typical count of items in a box'),
        (FUTURE_EXP_YEAR_LIMIT,
            'Maximum years of future expiration permitted'),
    )


    # Constraint Type Choice Names
    INT_RANGE = 'Int-MM'
    CHAR_RANGE = 'Char-MM'
    INT_LIST = 'Int-List'
    CHAR_LIST = 'Char-List'

    CONSTRAINT_TYPE_CHOICES = (
        (INT_RANGE, 'Integer Min/Max'),
        (CHAR_RANGE, 'Character Min/Max'),
        (INT_LIST, 'Integer Valid List'),
        (CHAR_LIST, 'Character Valid List'),
    )

    id_help_text = 'Internal record identifier for a constraint.'
    id = models.AutoField(
        'Internal Constraint ID',
        primary_key=True,
        help_text=id_help_text,
    )
    """ Internal record identifier for a constraint. """

    constraint_name_help_text = 'Coded name of a constraint.'
    constraint_name = models.CharField(
        'Constraint Name',
        max_length=30,
        choices=CONSTRAINT_NAME_CHOICES,
        unique=True,
        help_text=constraint_name_help_text,
    )
    """ Coded name of a constraint. """

    constraint_descr_help_text = 'Description of this constraint.'
    constraint_descr = models.TextField(
        'Constraint Description',
        null=True,
        help_text=constraint_descr_help_text,
    )
    """ Description of this constraint. """

    constraint_type_help_text = 'Type of constraint (integer or character, ' \
                                'list or range).'
    constraint_type = models.CharField(
        'Constraint Type',
        max_length=15,
        choices=CONSTRAINT_TYPE_CHOICES,
        help_text=constraint_type_help_text,
    )
    """ Type of constraint (integer or character, list or range). """

    constraint_min_help_text = 'If a range, what is the minimum valid value?'
    constraint_min = models.CharField(
        'Minimum Valid Constraint',
        null=True,
        max_length=30,
        blank=True,
        help_text=constraint_min_help_text,
    )
    """ If a range, what is the minimum valid value? """

    constraint_max_help_text = 'If a range, what is the maximum valid value?'
    constraint_max = models.CharField(
        'Maximum Valid Constraint',
        null=True,
        max_length=30,
        blank=True,
        help_text=constraint_max_help_text,
    )
    """ If a range, what is the maximum valid value? """

    constraint_list_help_text = 'If a list, what are the valid values?'
    constraint_list = models.CharField(
        'Valid Constraint List',
        null=True,
        max_length=500,
        blank=True,
        help_text=constraint_list_help_text,
    )
    """ If a list, what are the valid values? """

    # define a default display of Constraints
    def __str__(self):
        """ Default way to display this constraint record. """
        if self.constraint_type in [self.INT_RANGE, self.CHAR_RANGE]:
            display = (
                f'{self.constraint_name} - {self.constraint_min} to '
                f'{self.constraint_max} ({self.constraint_type})'
            )
        else:
            display = (
                f'{self.constraint_name} - {self.constraint_list} '
                f'({self.constraint_type})'
            )
        if self.constraint_descr:
            display += f' -- {self.constraint_descr[:50]}'
        return display

    @staticmethod
    def get_values(constraint_name):
        try:
            constraint = Constraints.objects.get(
                constraint_name__iexact=constraint_name)
        except Constraints.DoesNotExist:
            return None

        if constraint.constraint_type == Constraints.INT_RANGE:
            return [
                int(constraint.constraint_min),
                int(constraint.constraint_max),
            ]

        if constraint.constraint_type == Constraints.CHAR_RANGE:
            return [
                constraint.constraint_min,
                constraint.constraint_max,
            ]

        if constraint.constraint_type == Constraints.INT_LIST:
            if not constraint.constraint_list:
                return []

            values = []
            for piece in constraint.constraint_list.split(','):
                piece = piece.strip()
                values.append(int(piece))
            return values

        if constraint.constraint_type == Constraints.CHAR_LIST:
            if not constraint.constraint_list:
                return []

            values = []
            for piece in constraint.constraint_list.split(','):
                piece = piece.strip()
                values.append(piece)
            return values

        raise ValueError(
            f"Unrecognized constraint_type {constraint.constraint_type}")


class ProductExample(models.Model):
    """
    Examples of items that go into a labeled product.
    """

    class Meta:
        ordering = ['prod_example_name']
        app_label = 'fpiweb'
        verbose_name_plural = 'Product Examples'

    id_help_text = 'Internal record identifier for product example'
    id = models.AutoField(
        'Internal Product Example ID',
        primary_key=True,
        help_text=id_help_text,
    )
    """ Internal reccord identifier for product example"""

    prod_example_name_help_text = 'Name of example product.'
    prod_example_name = models.CharField(
        'Product Example Name',
        max_length=30,
        unique=True,
        help_text=prod_example_name_help_text,
    )
    """Name of example product."""

    product_help_text = 'Product with which this product name is associated.'
    product = models.ForeignKey(
        Product,
        on_delete=models.PROTECT,
        verbose_name='Product',
        help_text=product_help_text,
    )
    """ Product with which this product example is associated. """

    def __str__(self):
        """ Default way to display this product example """
        display = f'{self.prod_example_name} ({self.product})'
        return display


class Profile(models.Model):
    """
    Track more information about the users of our system.
    """

    class Meta:
        app_label = 'fpiweb'

    user = models.OneToOneField(
        User,
        related_name='profile',
        on_delete=models.CASCADE,
    )
    """ Internal link to the default Django User table. """

    title_help_text = 'Job title'
    title_max_length = 30
    title = models.CharField(
        'Title',
        max_length=title_max_length,
        null=True,
        blank=True,
        help_text=title_help_text,
    )

    active_pallet_help_text = "Active Pallet"
    active_pallet = models.ForeignKey(
        Pallet,
        null=True,
        blank=True,
        on_delete=models.SET_NULL,
        help_text=active_pallet_help_text,
    )

    def __str__(self) -> str:
        """ display profile information """
        display = f'User: {self.user} - {self.title}'
<<<<<<< HEAD
        if self.active_location:
            display += f' pallet for {self.active_location}'
=======
        if self.active_pallet:
            display += f' pallet ID {self.active_pallet}'
>>>>>>> 5694635a
        return display

# EOF<|MERGE_RESOLUTION|>--- conflicted
+++ resolved
@@ -105,12 +105,8 @@
 
     loc_bin_descr_help_text = 'Location bin description'
     loc_bin_descr_max_length = 20  # e.g. "Bin 01"
-<<<<<<< HEAD
-    loc_bin_descr = models.CharField('Loc Bin Description',
-=======
     loc_bin_descr = models.CharField(
         'Loc Bin Description',
->>>>>>> 5694635a
         max_length=loc_bin_descr_max_length,
         help_text=loc_bin_descr_help_text,
     )
@@ -159,9 +155,11 @@
 
     loc_tier_descr_help_text = 'Location tier description'
     loc_tier_descr_max_length = 20  # e.g. "Tier 01"
-    loc_tier_descr = models.CharField('Loc Tier Description',
+    loc_tier_descr = models.CharField(
+        'Loc Tier Description',
         max_length=loc_tier_descr_max_length,
-        help_text=loc_tier_descr_help_text, )
+        help_text=loc_tier_descr_help_text,
+    )
     """ Location Tier Description """
 
     def __str__(self) -> str:
@@ -187,15 +185,10 @@
         verbose_name_plural = 'Locations'
 
     id_help_text = 'Internal record identifier for location.'
-<<<<<<< HEAD
-    id = models.AutoField('Internal Location ID', primary_key=True,
-        help_text=id_help_text, )
-=======
     id = models.AutoField(
         'Internal Location ID', primary_key=True,
         help_text=id_help_text,
     )
->>>>>>> 5694635a
     """ Internal record identifier for location. """
 
     loc_code_help_text = "Location code"
@@ -306,15 +299,10 @@
     # define a default display of box_type
     def __str__(self) -> str:
         """ Default way to display this box type record. """
-<<<<<<< HEAD
-        display = (f'{self.box_type_code} - {self.box_type_descr} '
-                  f'({self.box_type_qty})')
-=======
         display = (
             f'{self.box_type_code} - {self.box_type_descr} '
             f'({self.box_type_qty})'
         )
->>>>>>> 5694635a
         return display
 
 
@@ -496,24 +484,15 @@
         help_text=box_type_help_text,
     )
     """ Type of box with this number. """
-<<<<<<< HEAD
-
-=======
     location_help_text = 'Location of box'
->>>>>>> 5694635a
     location = models.ForeignKey(
         "Location",
         null=True,
         blank=True,
         on_delete=models.SET_NULL,
-<<<<<<< HEAD
-        help_text="Location of Box"
-    )
-=======
         help_text=location_help_text
     )
     """Location of box"""
->>>>>>> 5694635a
 
     product_help_text = 'Product contained in this box, if filled.'
     product = models.ForeignKey(
@@ -589,21 +568,6 @@
     # define a default display of Box
     def __str__(self):
         """ Default way to display this box record. """
-<<<<<<< HEAD
-        if self.exp_month_start or self.exp_month_end:
-            display = (
-                f'{self.box_number} ({self.box_type}) '
-                f'{self.product} {self.quantity}'
-                f'{self.exp_year} '
-                f'({self.exp_month_start}-{self.exp_month_end})'
-                f'{self.date_filled}'
-            )
-        else:
-            display = (
-                f'{self.box_number} ({self.box_type}) '
-                f'{self.product} {self.quantity}'
-                f'{self.exp_year} {self.date_filled}'
-=======
         display = (
             f'{self.box_number} '
             f'({self.box_type.box_type_code}/'
@@ -613,7 +577,6 @@
             display += (
                 f'{self.product.prod_name} '
                 f'exp: {self.exp_year} '
->>>>>>> 5694635a
             )
             if self.exp_month_start or self.exp_month_end:
                 display += (
@@ -710,13 +673,9 @@
 
 class PalletBox(models.Model):
     """
-<<<<<<< HEAD
-    Temporary file to hold the individual boxes for a pallet.
-=======
     Temporary file to hold the individual boxes for a pallet.  The goal of
     this is to ensure that either a Box record has product, expiration, and
     location or it has no product, no expiration, and no location.
->>>>>>> 5694635a
     """
 
     class Meta:
@@ -743,11 +702,6 @@
     )
     """ Internal record identifier for a pallet box. """
 
-<<<<<<< HEAD
-    pallet_help_text = 'Internal record identifier for a pallet.'
-    pallet = models.ForeignKey(
-        Pallet,
-=======
     box_number = models.CharField(
         'Visible Box Number',
         max_length=Box.box_number_max_length,
@@ -761,22 +715,15 @@
     pallet = models.ForeignKey(
         Pallet,
         related_name='boxes',
->>>>>>> 5694635a
         on_delete=models.PROTECT,
         help_text=pallet_help_text,
     )
 
-<<<<<<< HEAD
-    box_help_text = 'Internal record ideentifier for a box.'
-    box = models.ForeignKey(
-        Box,
-=======
     box_help_text = 'Internal record identifier for a box.'
     box = models.ForeignKey(
         Box,
         null=True,
         blank=True,
->>>>>>> 5694635a
         on_delete=models.PROTECT,
         help_text=box_help_text,
     )
@@ -784,11 +731,8 @@
     product_help_text = 'Product contained in this box, if filled.'
     product = models.ForeignKey(
         Product,
-<<<<<<< HEAD
-=======
-        null=True,
-        blank=True,
->>>>>>> 5694635a
+        null=True,
+        blank=True,
         on_delete=models.PROTECT,
         verbose_name='product',
         help_text=product_help_text,
@@ -798,11 +742,8 @@
     exp_year_help_text = 'Year the product expires, if filled.'
     exp_year = models.IntegerField(
         'Year Product Expires',
-<<<<<<< HEAD
-=======
-        null=True,
-        blank=True,
->>>>>>> 5694635a
+        null=True,
+        blank=True,
         help_text=exp_year_help_text,
     )
     """ Year the product expires, if filled. """
@@ -862,16 +803,6 @@
         verbose_name_plural = 'Activities'
 
     # Adjustment Reasons
-<<<<<<< HEAD
-    ADD_EMPTIED: str = 'Add Emptied'
-    MOVE_ADDED: str = 'Move Added'
-    CONSUME_ADDED: str = 'Consume Added'
-
-    ADJUSTMENT_CODE_CHOICES: list = (
-        (ADD_EMPTIED, 'Add emptied previous contents'),
-        (MOVE_ADDED, 'Move added box'),
-        (CONSUME_ADDED, 'Consume added box'),
-=======
     FILL_EMPTIED: str = 'Fill Emptied'
     MOVE_ADDED: str = 'Move Added'
     CONSUME_ADDED: str = 'Consume Added'
@@ -882,7 +813,6 @@
         (MOVE_ADDED, 'Move added box'),
         (CONSUME_ADDED, 'Consume added box'),
         (CONSUME_EMPTIED, 'Consume emptied previous contents')
->>>>>>> 5694635a
     )
 
     id_help_text = 'Internal record identifier for an activity.'
@@ -949,11 +879,7 @@
     )
     """ Category of product consumed. """
 
-<<<<<<< HEAD
-    # Do NOT make date_filed a DateTime
-=======
     # Do NOT make date_filled a DateTime
->>>>>>> 5694635a
     date_filled_help_text = 'Approximate date product was put in the box.'
     date_filled = models.DateField(
         'Date Box Filled',
@@ -961,11 +887,7 @@
     )
     """ Approximate date product was put in the box. """
 
-<<<<<<< HEAD
-    # Do NOT make date_filed a DateTime
-=======
     # Do NOT make date_consumed a DateTime
->>>>>>> 5694635a
     date_consumed_help_text = 'Date product was consumed.'
     date_consumed = models.DateField(
         'Date Box Emptied',
@@ -1006,11 +928,7 @@
 
     quantity_help_text = (
         'Approximate number of items in the box when it was filled.'
-<<<<<<< HEAD
-        )
-=======
-    )
->>>>>>> 5694635a
+    )
     quantity = models.IntegerField(
         'Quantity in Box',
         default=0,
@@ -1043,18 +961,6 @@
         """ Default way to display this activity record. """
         display = f'{self.box_number} ({self.box_type})'
         if self.date_filled:
-<<<<<<< HEAD
-            display = display + (' '
-                f'{self.prod_name} ({self.prod_cat_name}) '
-                f'{self.quantity} '
-                f'{self.exp_year}'
-                f'({self.exp_month_start}-'
-                f'{self.exp_month_end}) at '
-                f'{self.date_filled}'
-            )
-        if self.date_consumed:
-            display = display + (' '
-=======
             display = display + (
                 ' '
                 f'{self.prod_name} ({self.prod_cat_name}) '
@@ -1072,37 +978,16 @@
         if self.date_consumed:
             display = display + (
                 ' '
->>>>>>> 5694635a
                 f'{self.date_consumed}'
                 f'({self.duration} days) '
             )
         if self.adjustment_code:
-<<<<<<< HEAD
-            display = display + (' '
-                f'{self.adjustment_code}'
-            )
-
-        return display
-
-
-@unique
-class CONSTRAINT_NAME_KEYS(Enum):
-    """
-    Valid constraint key values with associated names for each key.
-    """
-    TIER: str = 'Tier'
-    ROW: str = 'Row'
-    BIN: str = 'Bin'
-    EXP_YEAR: str = 'Expiration Year'
-    QUANTITY: str = 'Quantity'
-=======
             display = display + (
                 ' '
                 f'{self.adjustment_code}'
             )
 
         return display
->>>>>>> 5694635a
 
 
 class Constraints(models.Model):
@@ -1353,13 +1238,8 @@
     def __str__(self) -> str:
         """ display profile information """
         display = f'User: {self.user} - {self.title}'
-<<<<<<< HEAD
-        if self.active_location:
-            display += f' pallet for {self.active_location}'
-=======
         if self.active_pallet:
             display += f' pallet ID {self.active_pallet}'
->>>>>>> 5694635a
         return display
 
 # EOF