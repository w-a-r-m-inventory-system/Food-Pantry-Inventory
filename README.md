--- conflicted
+++ resolved
@@ -95,81 +95,7 @@
         
         ./manage.py test
 
-<<<<<<< HEAD
-# Quick Start Install
-
-1.  Download the zip file for the master branch of this project.
-
-2.  Unpack the zip file in a convenient directory.
-
-3.  Create a python virtual environment for this project.
-
-    e.g. virtualenv venv
-    
-4.  Install the various libraries needed.
-
-    pip3 install -r requirements.txt
-    
-5.  Note - this project defaults to using PostgreSQL.  If you choose to use
-some other database, now would be a good time to install any additional
-libraries to support it.
-
-6.  Create a directory "./FPIDjango/private" and copy 
-./FPIDjango/private_settings.py to ./FPIDjango/private/private_settings.py.
-
-    Note that the .gitignore file is set to ignore anything in the 
-    ./FPIDjango/private subdirectory.
-    
-7.  Create a database and start a server for it.  The tables in the database
-will be created in a later step.  Make a note of the database name, the
- server access (host, port, etc.), and credentials for a user that can
-  modify the schema for the database. 
-
-8.  Modify ./FPIDjango/private/private_setting.py file to taste.
-
-    a.  DB_ENGINE - set to the appropriate backend for your database.
-    
-    b.  DB_NAME - set to the database name to use for this project.
-    
-    c.  DB_USER - the user name from the credentials that can modify the
-    schema for this database.
-    
-    d.  DB_PSWD - the password for the DB_USER above.
-    
-    e.  DB_HOST - the IP or URL to reach the database server.
-    
-    f.  DB_PORT - the port the server is using to listen for requests.
-    
-    g.  MY_SECRET_KEY - a random string of 50 bytes or more.
-    
-        If you wish, use the program ./StandaloneTools/GenerateSecretKey.py
-        for this.
-        
-9.  Populate the database with all the tables needed by going to the
-main directory and running:
-
-    ./manage.py migrate
-    
-    If all went well, your database should now have a bunch of tables
-    starting with auth*, django*, and fpiweb*.
-    
-10. At this time the inventory system is ready to use.
-
-    a.  To start the inventory system, use "run_inv" to start running it.
-        
-    b.  To test the inventory system, use "run_pytest" to run all the django
-        unit tests and the pytests contained in the "tests" subdirectory.
-        
-    c.  An alternate way to run the tests is to run the following commands.
-    
-        source venv/bin/activate            (if this has not already been run)
-        
-        ./manage.py test
-
-## How to Get Started Contrubuting
-=======
 ## How to Get Started Contributing
->>>>>>> 5694635a
 
 Please refer to the Wiki for this project on how to get set up to contribute
 to this project.