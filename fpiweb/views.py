--- conflicted
+++ resolved
@@ -106,16 +106,12 @@
     ProductCategoryForm, \
     ProductNameForm, \
     ProductExampleForm
-<<<<<<< HEAD
+
 from fpiweb.support.BoxManagement import \
     BoxManagementClass
 from fpiweb.support.PermissionsManagement import \
     ManageUserPermissions
-=======
-from fpiweb.qr_code_utilities import QRCodePrinter
-from fpiweb.support.BoxManagement import BoxManagementClass
-from fpiweb.support.PermissionsManagement import ManageUserPermissions
->>>>>>> f0dd9b67
+
 
 
 __author__ = '(Multiple)'
