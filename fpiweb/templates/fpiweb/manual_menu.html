{% extends 'fpiweb/base.html' %}

{% block title %}
    Manual Box and Pallet Management
{% endblock %}

{% block content %}
    <h1> Manual Box and Pallet Management </h1>
    <br/>
    <h2>
<<<<<<< HEAD
        for {{ user.first_name }} &nbsp; {{ user.last_name }}
    </h2>
    <h2>
=======
        for {{ user.first_name }} &nbsp; {{ user.last_name }} &nbsp;
>>>>>>> 3e40c4e1
        {{ user_profile.title }}
    </h2>

    <br/>
    <a href="{% url 'fpiweb:manual_pallet_menu' %}">
        Manage a pallet manually
    </a>

    <br/>
    <a href="{% url 'fpiweb:manual_box_menu' %}">
        Manage an individual box manually
    </a>

    <hr/>
    <div>
        <a href="{% url 'fpiweb:index' %}">Return to main page.</a>
    </div>


{% endblock %}<|MERGE_RESOLUTION|>--- conflicted
+++ resolved
@@ -8,13 +8,9 @@
     <h1> Manual Box and Pallet Management </h1>
     <br/>
     <h2>
-<<<<<<< HEAD
         for {{ user.first_name }} &nbsp; {{ user.last_name }}
     </h2>
     <h2>
-=======
-        for {{ user.first_name }} &nbsp; {{ user.last_name }} &nbsp;
->>>>>>> 3e40c4e1
         {{ user_profile.title }}
     </h2>
 
