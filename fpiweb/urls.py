"""
Manage the urls for the F. P. I. application.
"""

from django.urls import path
from django.views.generic import TemplateView


from fpiweb.views import AboutView, ConstraintsListView, index, \
    ConstraintDetailView, ConstraintCreateView, ConstraintUpdateView, \
    ConstraintDeleteView

# set the namespace for the application
app_name = 'fpiweb'

urlpatterns = [
    # index page
    path('', index, name='index'),
    path('index/', index, name='index'),

    # about page
    path('about/', AboutView.as_view, name='about_view'),
    # path('about/', views.AboutView.as_view(template_name='about.html')),

    # about page
    # path('about/', views.AboutView, name='about'),

<<<<<<< HEAD
    # Constraint List page
    # e.g. /fpiweb/constraints/ = list of constraints
    path('constraints/', ConstraintsListView.as_view(),
         name='constraints_view'),

    # e.g. /fpiweb/constraints/4/ = show constraint # 4
    path('constraint/<int:constraint>', ConstraintDetailView.as_view(),
         name='constraint_detail', ),

    # e.g. /fpiweb/constraints/add/ = add a constraint
    path('constraint/add/', ConstraintCreateView.as_view(),
      name='constraint_new', ),

    # e.g. /fpiweb/constraints/edit/4/ = edit constraint # 4
    path('constraint/edit/<int:constraint>', ConstraintUpdateView.as_view(),
        name='constraint_update', ),

    # # e.g. /fpiweb/constraints/delete/4/ = delete constraint # 4
    path('constraint/delete/<int:constraint>', ConstraintDeleteView.as_view(),
        name='constraint_delete', ),

=======
    # login page
    path('login/', views.LoginView.as_view(), name='login'),
>>>>>>> 13667686
]<|MERGE_RESOLUTION|>--- conflicted
+++ resolved
@@ -6,7 +6,7 @@
 from django.views.generic import TemplateView
 
 
-from fpiweb.views import AboutView, ConstraintsListView, index, \
+from fpiweb.views import index, LoginView, AboutView, ConstraintsListView,  \
     ConstraintDetailView, ConstraintCreateView, ConstraintUpdateView, \
     ConstraintDeleteView
 
@@ -14,6 +14,7 @@
 app_name = 'fpiweb'
 
 urlpatterns = [
+
     # index page
     path('', index, name='index'),
     path('index/', index, name='index'),
@@ -25,7 +26,9 @@
     # about page
     # path('about/', views.AboutView, name='about'),
 
-<<<<<<< HEAD
+    # login page
+    path('login/', LoginView.as_view(), name='login'),
+
     # Constraint List page
     # e.g. /fpiweb/constraints/ = list of constraints
     path('constraints/', ConstraintsListView.as_view(),
@@ -47,8 +50,4 @@
     path('constraint/delete/<int:constraint>', ConstraintDeleteView.as_view(),
         name='constraint_delete', ),
 
-=======
-    # login page
-    path('login/', views.LoginView.as_view(), name='login'),
->>>>>>> 13667686
 ]