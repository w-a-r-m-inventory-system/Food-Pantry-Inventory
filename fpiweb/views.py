--- conflicted
+++ resolved
@@ -6,15 +6,12 @@
 from django.conf import settings
 from django.contrib.auth import authenticate, login, logout
 from django.contrib.auth.mixins import LoginRequiredMixin
-<<<<<<< HEAD
-from django.db.models import Max
-=======
 
 from django.db.models import Max
 from django.forms import modelformset_factory
 from django.shortcuts import redirect, render
 
->>>>>>> c2f65a0f
+from django.db.models import Max
 from django.urls import reverse, reverse_lazy
 from django.views import View
 from django.views.generic import TemplateView, ListView, DetailView, \
@@ -334,7 +331,7 @@
 
     def get(self, request, **kwargs):
         box_number = kwargs.get('number')
-        if pk is None:
+        if box_number is None:
             return error_page(request, "missing kwargs['number']")
         box_number = BoxNumber.format_box_number(box_number)
 
