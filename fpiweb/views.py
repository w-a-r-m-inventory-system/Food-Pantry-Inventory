--- conflicted
+++ resolved
@@ -9,13 +9,9 @@
 from django.views.generic import TemplateView, ListView, DetailView, \
     CreateView, UpdateView, DeleteView, FormView
 
-<<<<<<< HEAD
-from fpiweb.forms import BoxForm, LoginForm, ConstraintsForm
+
+from fpiweb.forms import BoxForm, LoginForm, ConstraintsForm, LogoutForm
 from fpiweb.models import Box, Constraints
-=======
-from fpiweb.forms import LoginForm, ConstraintsForm, LogoutForm
-from fpiweb.models import Constraints
->>>>>>> 4d04ade7
 
 __author__ = '(Multiple)'
 __project__ = "Food-Pantry-Inventory"
