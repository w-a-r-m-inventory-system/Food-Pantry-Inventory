"""
Manage the urls for the F. P. I. application.
"""

from django.urls import path
from django.views.generic import TemplateView


from fpiweb.views import \
    AboutView, \
    BoxEditView, \
    BoxEmptyMoveView, \
    BoxScannedView, \
    IndexView, LoginView, ConstraintsListView, \
    ConstraintCreateView, ConstraintUpdateView, ConstraintDeleteView, \
    LogoutView, BoxNewView, BoxDetailsView, \
    TestScanView

# from fpiweb.views import ConstraintDetailView

__author__ = '(Multiple)'
__project__ = "Food-Pantry-Inventory"
__creation_date__ = "04/01/2019"

# set the namespace for the application
app_name = 'fpiweb'

urlpatterns = [

    # index page
    # e.g. /fpiweb/ or /fpiweb/index/
    path('', IndexView.as_view(), name='index'),
    path('index/', IndexView.as_view(), name='index'),

    # about page
    # e.g. /fpiweb/about/
    path('about/', AboutView.as_view(), name='about'),

    # login page
    # e.g. /fpiweb/login/
    path('login/', LoginView.as_view(), name='login'),

    # logout page
    # e.g. /fpiweb/logout/
    path('logout/', LogoutView.as_view(), name='logout'),

    # Constraint List page
    # e.g. /fpiweb/constraints/ = list of constraints
    path('constraints/', ConstraintsListView.as_view(),
         name='constraints_view'),

    # # e.g. /fpiweb/constraints/4/ = show constraint # 4
    # path('constraint/<int:constraint>', ConstraintDetailView.as_view(),
    #      name='constraint_detail', ),

    # e.g. /fpiweb/constraints/add/ = add a constraint
    path('constraint/add/', ConstraintCreateView.as_view(),
      name='constraint_new', ),

    # e.g. /fpiweb/constraints/edit/4/ = edit constraint # 4
    path('constraint/edit/<int:pk>/', ConstraintUpdateView.as_view(),
        name='constraint_update', ),

    # e.g. /fpiweb/constraints/delete/4/ = delete constraint # 4
    path('constraint/delete/<int:pk>/', ConstraintDeleteView.as_view(),
        name='constraint_delete', ),

    # e.g.  /fpiweb/box/add/ = add a box to inventory
    path('box/new/<str:box_number>/', BoxNewView.as_view(), name='box_new'),

    # e.g. /fpiweb/box/<pk>/edit = edit a box in inventory
    path('box/<int:pk>/edit/', BoxEditView.as_view(), name='box_edit'),

    # e.g. /fpiweb/box/<pk>/ = view the information about a box
    path('box/<int:pk>/', BoxDetailsView.as_view(), name='box_details'),

    # e.g. /fpiweb/box/box12345/ = view the information about a box
    path('box/box<int:number>/', BoxScannedView.as_view(), name='box_scanned'),

    # e.g. /fpiweb/box/<pk>/empty_move = consume or move a box
    path('box/<int:pk>/empty_move/', BoxEmptyMoveView.as_view(),
         name='box_empty_move'),

<<<<<<< HEAD
    path('box/<int:pk>/move/', BoxEmptyMoveView.as_view(), name='box_move'),

    path('box/<int:pk>/fill/', BoxEmptyMoveView.as_view(), name='box_fill'),

    path('box/<int:pk>/empty/', BoxEmptyMoveView.as_view(), name='box_empty'),

=======
    # e.g. /fpiweb/test_scan/ = ???
>>>>>>> 8d996a74
    path('test_scan/', TestScanView.as_view(), name='test_scan'),
]<|MERGE_RESOLUTION|>--- conflicted
+++ resolved
@@ -81,15 +81,15 @@
     path('box/<int:pk>/empty_move/', BoxEmptyMoveView.as_view(),
          name='box_empty_move'),
 
-<<<<<<< HEAD
+    # e.g. /fpiweb/box/<pk>/move/ = change location of box in inventory
     path('box/<int:pk>/move/', BoxEmptyMoveView.as_view(), name='box_move'),
 
+    # e.g. /fpiweb/box/<pk>/fill/ = fill an empy box and put in inventory
     path('box/<int:pk>/fill/', BoxEmptyMoveView.as_view(), name='box_fill'),
 
+    # e.g. /fpiweb/box/<pk>/empty = consume the product in a box
     path('box/<int:pk>/empty/', BoxEmptyMoveView.as_view(), name='box_empty'),
 
-=======
     # e.g. /fpiweb/test_scan/ = ???
->>>>>>> 8d996a74
     path('test_scan/', TestScanView.as_view(), name='test_scan'),
 ]