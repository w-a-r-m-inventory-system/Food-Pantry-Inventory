--- conflicted
+++ resolved
@@ -336,24 +336,6 @@
     template_name = 'fpiweb/loc_tier_delete.html'
     context_object_name = 'loc_tier'
     success_url = reverse_lazy('fpiweb:loc_tier_view')
-<<<<<<< HEAD
-
-    form_class = LocTierForm
-
-    def get_context_data(self, **kwargs):
-        """
-        Modify the context before rendering the template.
-
-        :param kwargs:
-        :return:
-        """
-
-        context = super(LocTierDeleteView, self).get_context_data(**kwargs)
-        context['action'] = reverse('fpiweb:loc_tier_delete',
-                                    kwargs={'pk': self.get_object().id})
-        return context
-=======
->>>>>>> 8f5a82d3
 
     form_class = LocTierForm
 
