--- conflicted
+++ resolved
@@ -405,8 +405,9 @@
     )
     """ Year product would have expired. """
 
-    exp_month_start_help_text = \
+    exp_month_start_help_text = (
         'Optional starting month product would have expired.'
+    )
     exp_month_start = models.IntegerField(
         'Start Expiration Month',
         null=True,
@@ -415,8 +416,9 @@
     )
     """ Optional starting month product would have expired. """
 
-    exp_month_end_help_text = \
+    exp_month_end_help_text = (
         'Optional ending month product would have expired.'
+    )
     exp_month_end = models.IntegerField(
         'End Expiration Month',
         null=True,
@@ -438,17 +440,19 @@
     def __str__(self):
         """ Default way to display this activity record. """
         if self.date_filled:
-            display = f'{self.box_number} ({self.box_type}) ' \
-                f'{self.prod_name} ({self.prod_cat_name}) ' \
-                f'{self.quantity} ' \
-                f'{self.exp_year}' \
-                f'({self.exp_month_start}-' \
-                f'{self.exp_month_end})' \
-                f'{self.date_filled} - {self.date_consumed}' \
-                f'({self.duration}) at ' \
-                f'{self.loc_row} / ' \
-                f'{self.loc_bin} / ' \
+            display = (
+                f'{self.box_number} ({self.box_type}) ' 
+                f'{self.prod_name} ({self.prod_cat_name}) ' 
+                f'{self.quantity} ' 
+                f'{self.exp_year}' 
+                f'({self.exp_month_start}-' 
+                f'{self.exp_month_end})' 
+                f'{self.date_filled} - {self.date_consumed}' 
+                f'({self.duration}) at ' 
+                f'{self.loc_row} / ' 
+                f'{self.loc_bin} / ' 
                 f'{self.loc_tier}'
+            )
         else:
             display = f'{self.box_number} ({self.box_type}) - Empty'
         return display
@@ -471,14 +475,11 @@
     Constraints of valid values.
     """
 
-<<<<<<< HEAD
-=======
     class Meta:
         ordering = ['constraint_name']
         app_label = 'fpiweb'
         verbose_name_plural = 'Constraints'
 
->>>>>>> 537898c1
     # Constraint Choice Names
     INT_RANGE = 'Int-MM'
     CHAR_RANGE = 'Char-MM'
