{% extends 'fpiweb/base.html' %}

{% block title %}
    System File Maintenance
{% endblock %}

{% block content %}
    <h1>System Maintenance</h1>
    <br/>
    <h3>Manage the system Information</h3>
    <br/>

    <h6>Manage Users</h6>
{#    <hr/>#}

    <div>
        <a href="{% url 'fpiweb:user_management' %}">
<<<<<<< HEAD
            System User Maintenance
=======
            System User Maintennance
>>>>>>> f0dd9b67
        </a>
    </div>

    <hr/>
    <h6>Manage Product Information</h6>

    <br/>
    <a href="{% url 'fpiweb:product_category_view' %}">
        Product Category Maintenance
    </a>

    <br/>
    <a href="{% url 'fpiweb:product_name_view' %}">
        Product Maintenance
    </a>

    <br/>
    <a href="{% url 'fpiweb:product_example_view' %}">
        Product Example Maintenance
    </a>

    <hr/>
    <h6>Manage Location Information</h6>

    <br/>
    <a href="{% url 'fpiweb:loc_row_view' %}">
        Location Row Maintenance
    </a>

    <br/>
    <a href="{% url 'fpiweb:loc_bin_view' %}">
        Location Bin Maintenance
    </a>

    <br/>
    <a href="{% url 'fpiweb:loc_tier_view' %}">
        Location Tier Maintenance
    </a>

    <br/>
    <a href="{% url 'fpiweb:about' %}">
        Rebuild Location Table
    </a>

    <br/>
    <a href="{% url 'fpiweb:about' %}">
        Manual Location Table Maintenance
    </a>

    <hr/>
    <h6>Manage Other Information</h6>

    <br/>
    <a href="{% url 'fpiweb:constraints_view' %}">
        Constraints Maintenance
    </a>

    <br/>
    <a href="{% url 'fpiweb:about' %}">
        Activity Maintenance
    </a>

    <hr/>
    <div>
        <a href="{% url 'fpiweb:index' %}">Return to main page.</a>
    </div>

{% endblock %}<|MERGE_RESOLUTION|>--- conflicted
+++ resolved
@@ -15,11 +15,9 @@
 
     <div>
         <a href="{% url 'fpiweb:user_management' %}">
-<<<<<<< HEAD
+
             System User Maintenance
-=======
-            System User Maintennance
->>>>>>> f0dd9b67
+
         </a>
     </div>
 
