"""
Manage the urls for the F. P. I. application.
"""

from django.urls import path
from django.views.generic import TemplateView


from fpiweb.views import \
    AboutView, \
    BoxEditView, \
    BoxEmptyView, \
    BoxEmptyMoveView, \
    BoxFillView, \
    BoxMoveView, \
    BoxScannedView, \
    IndexView, LoginView, ConstraintsListView, \
    ConstraintCreateView, ConstraintUpdateView, ConstraintDeleteView, \
    LogoutView, BoxNewView, BoxDetailsView, \
    TestScanView

# from fpiweb.views import ConstraintDetailView

__author__ = '(Multiple)'
__project__ = "Food-Pantry-Inventory"
__creation_date__ = "04/01/2019"

# set the namespace for the application
app_name = 'fpiweb'

urlpatterns = [

    # index page
    # e.g. /fpiweb/ or /fpiweb/index/
    path('', IndexView.as_view(), name='index'),
    path('index/', IndexView.as_view(), name='index'),

    # about page
    # e.g. /fpiweb/about/
    path('about/', AboutView.as_view(), name='about'),

    # login page
    # e.g. /fpiweb/login/
    path('login/', LoginView.as_view(), name='login'),

    # logout page
    # e.g. /fpiweb/logout/
    path('logout/', LogoutView.as_view(), name='logout'),

    # Constraint List page
    # e.g. /fpiweb/constraints/ = list of constraints
    path('constraints/', ConstraintsListView.as_view(),
         name='constraints_view'),

    # # e.g. /fpiweb/constraints/4/ = show constraint # 4
    # path('constraint/<int:constraint>', ConstraintDetailView.as_view(),
    #      name='constraint_detail', ),

    # e.g. /fpiweb/constraints/add/ = add a constraint
    path('constraint/add/', ConstraintCreateView.as_view(),
        name='constraint_new', ),

    # e.g. /fpiweb/constraints/edit/4/ = edit constraint # 4
    path('constraint/edit/<int:pk>/', ConstraintUpdateView.as_view(),
        name='constraint_update', ),

    # e.g. /fpiweb/constraints/delete/4/ = delete constraint # 4
    path('constraint/delete/<int:pk>/', ConstraintDeleteView.as_view(),
        name='constraint_delete', ),

    # e.g.  /fpiweb/box/add/ = add a box to inventory
    path('box/new/<str:box_number>/', BoxNewView.as_view(), name='box_new'),

    # e.g. /fpiweb/box/<pk>/edit = edit a box in inventory
    path('box/<int:pk>/edit/', BoxEditView.as_view(), name='box_edit'),

    # e.g. /fpiweb/box/<pk>/ = view the information about a box
    path('box/<int:pk>/', BoxDetailsView.as_view(), name='box_details'),

    # e.g. /fpiweb/box/box12345/ = view the information about a box
    path('box/box<int:number>/', BoxScannedView.as_view(), name='box_scanned'),

    # e.g. /fpiweb/box/<pk>/empty_move = consume or move a box
    path('box/<int:pk>/empty_move/', BoxEmptyMoveView.as_view(),
         name='box_empty_move'),

<<<<<<< HEAD
=======
    # e.g. /fpiweb/test_scan/ = ???
    path('box/<int:pk>/move/', BoxMoveView.as_view(), name='box_move'),

    path('box/<int:pk>/fill/', BoxFillView.as_view(), name='box_fill'),

    path('box/<int:pk>/empty/', BoxEmptyView.as_view(), name='box_empty'),

>>>>>>> 063b21ba
    # e.g. /fpiweb/box/<pk>/move/ = change location of box in inventory
    path('box/<int:pk>/move/', BoxEmptyMoveView.as_view(), name='box_move'),
    # e.g. /fpiweb/box/<pk>/empty_move = consume or move a box
    path('box/<int:pk>/empty_move/', BoxEmptyMoveView.as_view(),
         name='box_empty_move'),

    # e.g. /fpiweb/box/<pk>/fill/ = fill an empy box and put in inventory
    path('box/<int:pk>/fill/', BoxEmptyMoveView.as_view(), name='box_fill'),

    # e.g. /fpiweb/box/<pk>/empty = consume the product in a box
    path('box/<int:pk>/empty/', BoxEmptyMoveView.as_view(), name='box_empty'),

    # e.g. /fpiweb/test_scan/ = ???
    path('test_scan/', TestScanView.as_view(), name='test_scan'),
]<|MERGE_RESOLUTION|>--- conflicted
+++ resolved
@@ -84,8 +84,6 @@
     path('box/<int:pk>/empty_move/', BoxEmptyMoveView.as_view(),
          name='box_empty_move'),
 
-<<<<<<< HEAD
-=======
     # e.g. /fpiweb/test_scan/ = ???
     path('box/<int:pk>/move/', BoxMoveView.as_view(), name='box_move'),
 
@@ -93,7 +91,6 @@
 
     path('box/<int:pk>/empty/', BoxEmptyView.as_view(), name='box_empty'),
 
->>>>>>> 063b21ba
     # e.g. /fpiweb/box/<pk>/move/ = change location of box in inventory
     path('box/<int:pk>/move/', BoxEmptyMoveView.as_view(), name='box_move'),
     # e.g. /fpiweb/box/<pk>/empty_move = consume or move a box
