<!DOCTYPE html>
<<<<<<< HEAD
{# Load the bootstrap4 tag library #}
{%  load bootstrap4 %}
{% if 'use_i18n'|bootstrap_setting %}
    {% load i18n %}
    {% get_current_language as LANGUAGE_CODE %}
{% endif %}
<html lang="{{ LANGUAGE_CODE|default:'en_us' }}">
=======
<html lang="en">
>>>>>>> 1bb7c03f

{% load static %}

<head>
    <!-- Required meta tags -->
    <meta charset="UTF-8" name="viewport" content="width-device-width"
          initial-scale="1", shrink-to-fit=no">

<<<<<<< HEAD
    {# Load CSS and JavaScript #}
    {% bootstrap_css %}

    {% if 'javascript_in_head'|bootstrap_setting %}
        {% if 'include_jquery'|bootstrap_setting %}
            <!-- jQuery JavaScript if it is in head -->
            {% bootstrap_jquery jquery='include_jquery'|bootstrap_setting %}
        {% endif %}
        <!-- Bootstrap JavaScript if it is in head -->
        {% bootstrap_javascript %}
    {% endif %}

    {% block bootstrap4_extra_head %}{% endblock %}

    {# Display django.contrib.messages as Bootstrap alerts #}
    {% bootstrap_messages %}

=======
>>>>>>> 1bb7c03f
    {# Purpose - Base html for all other templates. #}
    {# URL Name - (N/A) #}
    {# URL Response - (N/A) #}
    {# Table - (N/A) #}
    {# Form - (N/A) #}

    <title>
        {% block title %}
        {% endblock %}
    </title>
<<<<<<< HEAD

        <link rel="stylesheet" type="text/css" href=
=======
    <link rel="stylesheet" type="text/css" href=
            "{% static '/bootstrap/css/bootstrap.css' %}"/>
    <link rel="stylesheet" type="text/css" href=
>>>>>>> 1bb7c03f
                "{% static 'fpiweb/style.css' %}"/>

</head>
<body>
<<<<<<< HEAD
    {% block bootstrap4_before_content %}{% endblock %}
        <div class="container">
            {% block content %}
                CONTENT
            {% endblock %}
    {% block bootstrap4_after_content %}{% endblock %}
    {% if not 'javascript_in_head'|bootstrap_setting %}
        {% if 'include_jquery'|bootstrap_setting %}
            <!-- jQuery JavaScript if it is in body -->
            {% bootstrap_jquery jquery='include_jquery'|bootstrap_setting %}
        {% endif %}
        <!-- Bootstrap JavaScript if it is in body -->
        {% bootstrap_javascript %}
    {% endif %}
    {% block bootstrap4_extra_script %}{% endblock %}
=======
    <div class="container">
        {% block content %}
        {% endblock %}
    </div>
    <script src="{% static '/bootstrap/js/bootstrap.min.js' %}"></script>

>>>>>>> 1bb7c03f
</body>

</html><|MERGE_RESOLUTION|>--- conflicted
+++ resolved
@@ -1,43 +1,27 @@
-<!DOCTYPE html>
-<<<<<<< HEAD
+{% load static %}
+
 {# Load the bootstrap4 tag library #}
 {%  load bootstrap4 %}
-{% if 'use_i18n'|bootstrap_setting %}
-    {% load i18n %}
-    {% get_current_language as LANGUAGE_CODE %}
-{% endif %}
-<html lang="{{ LANGUAGE_CODE|default:'en_us' }}">
-=======
+
+{# Load CSS and JavaScript #}
+{% bootstrap_css %}
+{% bootstrap_javascript jquery='full' %}
+
+{# Display django.contrib.messages as Bootstrap alerts #}
+{% bootstrap_messages %}
+
+<!DOCTYPE html>
 <html lang="en">
->>>>>>> 1bb7c03f
-
-{% load static %}
-
 <head>
-    <!-- Required meta tags -->
     <meta charset="UTF-8" name="viewport" content="width-device-width"
           initial-scale="1", shrink-to-fit=no">
 
-<<<<<<< HEAD
-    {# Load CSS and JavaScript #}
-    {% bootstrap_css %}
+{#    <!-- Bootstrap CSS -->#}
+{#    <link rel="stylesheet"#}
+{#          href="https://stackpath.bootstrapcdn.com/bootstrap/4.3.1/css/bootstrap.min.css"#}
+{#          integrity="sha384-ggOyR0iXCbMQv3Xipma34MD+dH/1fQ784/j6cY/iJTQUOhcWr7x9JvoRxT2MZw1T"#}
+{#          crossorigin="anonymous">#}
 
-    {% if 'javascript_in_head'|bootstrap_setting %}
-        {% if 'include_jquery'|bootstrap_setting %}
-            <!-- jQuery JavaScript if it is in head -->
-            {% bootstrap_jquery jquery='include_jquery'|bootstrap_setting %}
-        {% endif %}
-        <!-- Bootstrap JavaScript if it is in head -->
-        {% bootstrap_javascript %}
-    {% endif %}
-
-    {% block bootstrap4_extra_head %}{% endblock %}
-
-    {# Display django.contrib.messages as Bootstrap alerts #}
-    {% bootstrap_messages %}
-
-=======
->>>>>>> 1bb7c03f
     {# Purpose - Base html for all other templates. #}
     {# URL Name - (N/A) #}
     {# URL Response - (N/A) #}
@@ -48,42 +32,18 @@
         {% block title %}
         {% endblock %}
     </title>
-<<<<<<< HEAD
-
+{#        <link rel="stylesheet" type="text/css" href=#}
+{#                "{% static 'bootstrap/css/bootstrap.min.css' %}"/>#}
         <link rel="stylesheet" type="text/css" href=
-=======
-    <link rel="stylesheet" type="text/css" href=
-            "{% static '/bootstrap/css/bootstrap.css' %}"/>
-    <link rel="stylesheet" type="text/css" href=
->>>>>>> 1bb7c03f
                 "{% static 'fpiweb/style.css' %}"/>
 
 </head>
 <body>
-<<<<<<< HEAD
-    {% block bootstrap4_before_content %}{% endblock %}
-        <div class="container">
-            {% block content %}
-                CONTENT
-            {% endblock %}
-    {% block bootstrap4_after_content %}{% endblock %}
-    {% if not 'javascript_in_head'|bootstrap_setting %}
-        {% if 'include_jquery'|bootstrap_setting %}
-            <!-- jQuery JavaScript if it is in body -->
-            {% bootstrap_jquery jquery='include_jquery'|bootstrap_setting %}
-        {% endif %}
-        <!-- Bootstrap JavaScript if it is in body -->
-        {% bootstrap_javascript %}
-    {% endif %}
-    {% block bootstrap4_extra_script %}{% endblock %}
-=======
     <div class="container">
         {% block content %}
         {% endblock %}
     </div>
     <script src="{% static '/bootstrap/js/bootstrap.min.js' %}"></script>
 
->>>>>>> 1bb7c03f
 </body>
-
 </html>