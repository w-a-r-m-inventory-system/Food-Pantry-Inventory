"""
models.py - Define the database tables using ORM models.
"""
from enum import Enum, unique

# import as to avoid conflict with built-in function compile
from re import compile as re_compile

from django.contrib.auth.models import User
from django.db import models
from django.db.models import Max
from django.utils import timezone
from django.urls import reverse

__author__ = '(Multiple)'
__project__ = "Food-Pantry-Inventory"
__creation_date__ = "04/01/2019"


class LocRow(models.Model):
    """
    Location Row in warehouse.
    """

    class Meta:
        ordering = ['loc_row']
        app_label = 'fpiweb'
        verbose_name_plural = 'Loc Rows'

    id_help_text = 'Internal record id for location row.'
    id = models.AutoField(
        'Internal Location Row ID',
        primary_key=True,
        help_text=id_help_text,
    )
    """ Internal record identifier for the location row. """

    loc_row_help_text = 'Location row designation'
    loc_row_max_length = 2  # e.g. "01"
    loc_row_min_length = loc_row_max_length
    loc_row = models.CharField(
        'Loc Row',
        max_length=loc_row_max_length,
        unique=True,
        help_text=loc_row_help_text,
    )
    """ Location Row Designation """

    loc_row_descr_help_text = 'Locationn row description'
    loc_row_descr_max_length = 12  # e.g. "Row 01"
    loc_row_descr = models.CharField(
        'Loc Description',
        max_length=loc_row_descr_max_length,
        help_text=loc_row_descr_help_text,
    )
    """ Location Row Description """

    def __str__(self) -> str:
        """ Default way  to display a location row record. """
        display = (
            f'Row {self.loc_row} ({self.loc_row_descr})'
        )
        return display


class LocBin(models.Model):
    """
    Location Bin in warehouse.
    """

    class Meta:
        ordering = ['loc_bin']
        app_label = 'fpiweb'
        verbose_name_plural = 'Loc Bins'

    id_help_text = 'Internal record id for location bin.'
    id = models.AutoField(
        'Internal Location Bin ID',
        primary_key=True,
        help_text=id_help_text,
    )
    """ Internal record identifier for the location bin. """

    loc_bin_help_text = 'Location bin designation'
    loc_bin_max_length = 2
    loc_bin_min_length = loc_bin_max_length
    loc_bin = models.CharField(
        'Loc Bin',
        max_length=loc_bin_max_length,
        unique=True,
        help_text=loc_bin_help_text,
    )
    """ Location Bin Designation """

    loc_bin_descr_help_text = 'Locationn bin description'
    loc_bin_descr_max_length = 12  # e.g. "Bin 01"
    loc_bin_descr = models.CharField(
        'Loc Description',
        max_length=loc_bin_descr_max_length,
        help_text=loc_bin_descr_help_text,
    )
    """ Location Bin Description """

    def __str__(self) -> str:
        """ Default way  to display a location bin record. """
        display = (
            f'Row {self.loc_bin} ({self.loc_bin_descr})'
        )
        return display


class LocTier(models.Model):
    """
    Location Tier in warehouse.
    """

    class Meta:
        ordering = ['loc_tier']
        app_label = 'fpiweb'
        verbose_name_plural = 'Loc Tiers'

    id_help_text = 'Internal record id for location tier.'
    id = models.AutoField(
        'Internal Location Tier ID',
        primary_key=True,
        help_text=id_help_text,
    )
    """ Internal record identifier for the location tier. """

    loc_tier_help_text = 'Location tier designation'
    loc_tier_max_length = 2
    loc_tier_min_length = loc_tier_max_length
    loc_tier = models.CharField(
        'Loc Tier',
        max_length=loc_tier_max_length,
        unique=True,
        help_text=loc_tier_help_text,
    )
    """ Location Tier Designation """

    loc_tier_descr_help_text = 'Locationn tier description'
    loc_tier_descr_max_length = 12  # e.g. "Tier 01"
    loc_tier_descr = models.CharField(
        'Loc Tier Description',
        max_length=loc_tier_descr_max_length,
        help_text=loc_tier_descr_help_text,
    )
    """ Location Tier Description """

    def __str__(self) -> str:
        """ Default way  to display a location tier record. """
        display = (
            f'Row {self.loc_tier} ({self.loc_tier_descr})'
        )
        return display


class Location(models.Model):
    """
    Location for a filled box or other container.
    """

    class Meta:
        ordering = ['loc_code']
        app_label = 'fpiweb'
        verbose_name_plural = 'Locations'

    id_help_text = 'Internal record identifier for location.'
    id = models.AutoField(
        'Internal Location ID',
        primary_key=True,
        help_text=id_help_text,
    )
    """ Internal record identifier for location. """

    loc_code_help_text = "Location code"
    loc_code_max_length = 12
    loc_code = models.CharField(
        'Location Code',
        max_length=loc_code_max_length,
        unique=True,
        help_text=loc_code_help_text,
    )
    """ Coded Location. """

    loc_descr_help_text = 'Location description'
    loc_descr_max_length = 25
    loc_descr = models.CharField(
        'Location Description',
        max_length=loc_descr_max_length,
        help_text=loc_descr_help_text,
    )
    """ Location description. """

    loc_row_help_text = 'Loc row'
    loc_row = models.ForeignKey(
        LocRow,
        on_delete=models.PROTECT,
        verbose_name='Row',
        help_text=loc_row_help_text,
    )
    """ Row indicator of this location. """

    loc_bin_help_text = 'Loc bin'
    loc_bin = models.ForeignKey(
        LocBin,
        on_delete=models.PROTECT,
        verbose_name='Bin',
        help_text=loc_bin_help_text,
    )
    """ Bin indicator of this location. """

    loc_tier_help_text = 'Loc tier'
    loc_tier = models.ForeignKey(
        LocTier,
        on_delete=models.PROTECT,
        verbose_name='Tier',
        help_text=loc_tier_help_text,
    )
    """ Tier indicator of this location. """

    loc_in_warehouse_help_text = "In warehouse?"
    loc_in_warehouse = models.BooleanField(
        'In warehouse?',
        default=True,
        help_text=loc_in_warehouse_help_text,
    )

    def __str__(self) -> str:
        """ Default way to display a location record. """
        display = (
            f'Location {self.loc_code} - {self.loc_descr}'
        )
        if self.loc_in_warehouse:
            display += (
                f' ({self.loc_row}/{self.loc_bin}/{self.loc_tier})'
            )
        return display


class BoxType(models.Model):
    """
    Type of box (Evan's boxes, large boxes, etc.) and default quantity.
    """

    class Meta:
        ordering = ['box_type_code']
        app_label = 'fpiweb'

    id_help_text = 'Internal record identifier for box type.'
    id = models.AutoField(
        'Internal Box Type ID',
        primary_key=True,
        help_text=id_help_text,
    )
    """ Internal record identifier for box type. """

    box_type_code_help_text = 'Type of box (code or shorthand).'
    box_type_code = models.CharField(
        'Box Type Code',
        max_length=10,
        unique=True,
        help_text=box_type_code_help_text,
    )
    """ Type of box (code or shorthand). """

    box_type_descr_help_text = 'Type of box (description).'
    box_type_descr = models.CharField(
        'Box Type Description',
        max_length=30,
        help_text=box_type_descr_help_text,
    )
    """ Type of box (description). """

    box_type_qty_help_text = 'Number of items (usually cans) that can ' \
                             'typically fix in this box.'
    box_type_qty = models.IntegerField(
        'Default Box Type Quantity',
        help_text=box_type_qty_help_text,
    )
    """ Number of items (usually cans) that can typically fix in this box. """

    # define a default display of box_type
    def __str__(self):
        """ Default way to display this box type record. """
        display = f'{self.box_type_code} - {self.box_type_descr} ' \
            f'({self.box_type_qty})'
        return display


class ProductCategory(models.Model):
    """
    Category or group of product. i.e. Tomato Soup, Canned Pasta, Fruits
    """

    class Meta:
        ordering = ['prod_cat_name']
        app_label = 'fpiweb'
        verbose_name_plural = 'Product Categories'

    id_help_text = 'Internal record identifier for product category.'
    id = models.AutoField(
        'Internal Product Category ID',
        primary_key=True,
        help_text=id_help_text,
    )
    """ Internal record identifier for product category. """

    prod_cat_name_help_text = 'Name of this product category.'
    prod_cat_name = models.CharField(
        'Product Category Name',
        max_length=30,
        unique=True,
        help_text=prod_cat_name_help_text,
    )
    """ Name of this product category. """

    prod_cat_descr_help_text = 'Description of this product category.'
    prod_cat_descr = models.TextField(
        'Product Category Description',
        null=True,
        help_text=prod_cat_descr_help_text,
    )
    """ Description of this product category. """

    # define a default display of product Category
    def __str__(self):
        """ Default way to display this product category record. """
        display = f'{self.prod_cat_name}'
        if self.prod_cat_descr:
            display += f' - {self.prod_cat_descr[:50]}'
        return display


class Product(models.Model):
    """
    Product name and attributes.  Oranges, Pineapple, Mixed Fruit are products
    within the Fruits category
    """

    class Meta:
        ordering = ['prod_name']
        app_label = 'fpiweb'

    id_help_text = 'Internal record identifier for product.'
    id = models.AutoField(
        'Internal Product ID',
        primary_key=True,
        help_text=id_help_text,
    )
    """ Internal record identifier for product. """

    prod_name_help_text = 'Name of this product.'
    prod_name = models.CharField(
        'product Name',
        max_length=30,
        unique=True,
        help_text=prod_name_help_text,
    )
    """ Name of this product. """

    prod_cat_help_text = 'Product category associated with this product.'
    prod_cat = models.ForeignKey(
        ProductCategory,
        on_delete=models.PROTECT,
        verbose_name='Product Category',
        help_text=prod_cat_help_text,
    )
    """ Product category associated with this product. """

    # define a default display of product
    def __str__(self):
        """ Default way to display this product record. """
        display = f'{self.prod_name} ({self.prod_cat})'
        return display


class BoxNumber:
    box_number_regex = re_compile(r'^BOX\d{5}$')

    @staticmethod
    def format_box_number(int_box_number):
        return "BOX{:05}".format(int_box_number)

    @staticmethod
    def get_next_box_number():
        max_box_number = Box.objects.aggregate(
            max_box_number=Max('box_number'))
        max_box_number = max_box_number.get('max_box_number')
        if max_box_number is None:
            return BoxNumber.format_box_number(1)
        max_box_number = int(max_box_number[3:])

        return BoxNumber.format_box_number(max_box_number + 1)

    @staticmethod
    def validate(box_number):
        return bool(BoxNumber.box_number_regex.match(box_number))


class Box(models.Model):
    """
    Box or container for product.
    """

    class Meta:
        ordering = ['box_number']
        app_label = 'fpiweb'
        verbose_name_plural = 'Boxes'

    id_help_text = 'Internal record identifier for box.'
    id = models.AutoField(
        'Internal Box ID',
        primary_key=True,
        help_text=id_help_text,
    )
    """ Internal record identifier for box. """

    box_number_help_text = "Number printed in the label on the box."
    box_number_max_length = 8
    box_number_min_length = box_number_max_length
    box_number = models.CharField(
        'Visible Box Number',
        max_length=box_number_max_length,
        unique=True,
        help_text=box_number_help_text,
    )
    """ Number printed in the label on the box. """

    box_type_help_text = 'Type of box with this number.'
    box_type = models.ForeignKey(
        BoxType,
        on_delete=models.PROTECT,
        verbose_name='Type of Box',
        help_text=box_type_help_text,
    )
    """ Type of box with this number. """

    loc_row_help_text = 'Row containing this box, if filled.'
    loc_row = models.CharField(
        'Row Location',
        max_length=2,
        null=True,
        blank=True,
        help_text=loc_row_help_text,
    )
    """ Row containing this box, if filled. """

    loc_bin_help_text = 'Bin containing this box, if filled.'
    loc_bin = models.CharField(
        'Bin Location',
        max_length=2,
        null=True,
        blank=True,
        help_text=loc_bin_help_text,
    )
    """ Bin containing this box, if filled. """

    loc_tier_help_text = 'Tier containing this box, if filled.'
    loc_tier = models.CharField(
        'Tier Location',
        max_length=2,
        null=True,
        blank=True,
        help_text=loc_tier_help_text,
    )
    """ Tier containing this box, if filled. """

    product_help_text = 'Product contained in this box, if filled.'
    product = models.ForeignKey(
        Product,
        on_delete=models.PROTECT,
        verbose_name='product',
        null=True,
        blank=True,
        help_text=product_help_text,
    )
    """ Product contained in this box, if filled. """

    exp_year_help_text = 'Year the product expires, if filled.'
    exp_year = models.IntegerField(
        'Year Product Expires',
        null=True,
        blank=True,
        help_text=exp_year_help_text,
    )
    """ Year the product expires, if filled. """

    exp_month_start_help_text = 'Optional starting month range of when the ' \
                                'product expires, if filled.'
    exp_month_start = models.IntegerField(
        'Expiration Start Month (Optional)',
        null=True,
        blank=True,
        help_text=exp_month_start_help_text)
    """ 
    Optional starting month range of when the product expires, if filled. 
    """

    exp_month_end_help_text = 'Optional ending month range of when the ' \
                              'product expires, if filled.'
    exp_month_end = models.IntegerField(
        'Expiration End Month (Optional)',
        null=True,
        blank=True,
        help_text=exp_month_end_help_text)
    """ Optional emding month range of when the product expires, if filled. """

    date_filled_help_text = 'Approximate date box was filled, if filled.'
    date_filled = models.DateTimeField(
        'Date Box Filled',
        null=True,
        blank=True,
        help_text=date_filled_help_text,
    )
    """ Approximate date box was filled, if filled. """

    quantity_help_text = 'Approximate or default number of items in the ' \
                         'box, if filled.'
    quantity = models.IntegerField(
        'Quantity in Box',
        null=True,
        blank=True,
        help_text=quantity_help_text,
    )
    """ Approximate or default number of items in the box, if filled. """

    # define a default display of Box
    def __str__(self):
        """ Default way to display this box record. """
        if self.exp_month_start or self.exp_month_end:
            display = f'{self.box_number} ({self.box_type}) ' \
                f'{self.loc_row}/{self.loc_bin}/{self.loc_tier} ' \
                f'{self.product} {self.quantity}' \
                f'{self.exp_year} ' \
                f'({self.exp_month_start}-{self.exp_month_end})' \
                f'{self.date_filled}'
        else:
            display = f'{self.box_number} ({self.box_type}) ' \
                f'{self.loc_row}/{self.loc_bin}/{self.loc_tier} ' \
                f'{self.product} {self.quantity}' \
                f'{self.exp_year} {self.date_filled}'
        return display

    def empty(self):

        # TODO: finish creating activity record
        Activity.objects.create(
            box_number=self.box_number,
            box_type=self.box_type,

        )

        # TODO: clear out location and product info

    def get_absolute_url(self):
        return reverse(
            'fpiweb:box_details',
            kwargs={'pk': self.pk},
        )


class Activity(models.Model):
    """
    Activity (history) from the past.
    """

    class Meta:
        ordering = ['-date_consumed', 'box_number']
        app_label = 'fpiweb'
        verbose_name_plural = 'Activities'

    id_help_text = 'Internal record identifier for an activity.'
    id = models.AutoField(
        'Internal Activity ID',
        primary_key=True,
        help_text=id_help_text,
    )
    """ Internal record identifier for an activity. """

    box_number_help_text = 'Box number on box at time of consumption.'
    box_number = models.CharField(
        'Visible Box Number',
        max_length=8,
        help_text=box_number_help_text,
    )
    """ Box number on box at time of consumption. """

    box_type_help_text = 'Box type holding consumed product.'
    box_type = models.CharField(
        'Box Type Code',
        max_length=10,
        help_text=box_type_help_text,
    )
    """ Box type holding consumed product. """

    loc_row_help_text = 'Row box was in at the time product was consumed.'
    loc_row = models.CharField(
        'Row Location',
        max_length=2,
        help_text=loc_row_help_text,
    )
    """ Row box was in at the time product was consumed. """

    loc_bin_help_text = 'Bin box was in at the time product was consumed.'
    loc_bin = models.CharField(
        'Bin Location',
        max_length=2,
        help_text=loc_bin_help_text,
    )
    """ Bin box was in at the time product was consumed. """

    loc_tier_help_text = 'Tier box was in at the time product was consumed.'
    loc_tier = models.CharField(
        'Tier Location',
        max_length=2,
        help_text=loc_tier_help_text,
    )
    """ Tier box was in at the time product was consumed. """

    prod_name_help_text = 'Product contained in box at time of consumption.'
    prod_name = models.CharField(
        'Product Name',
        max_length=30,
        help_text=prod_name_help_text,
    )
    """ Product contained in box at time of consumption. """

    prod_cat_name_help_text = 'Category of product consumed.'
    prod_cat_name = models.CharField(
        'Product Category Name',
        max_length=30,
        help_text=prod_cat_name_help_text,
    )
    """ Category of product consumed. """

    date_filled_help_text = 'Approximate date product was put in the box.'
    date_filled = models.DateField(
        'Date Box Filled',
        help_text=date_filled_help_text,
    )
    """ Approximate date product was put in the box. """

    date_consumed_help_text = 'Date product was consumed.'
    date_consumed = models.DateField(
        'Date Box Emptied',
        help_text=date_consumed_help_text,
    )
    """ Date product was consumed. """

    duration_help_text = 'Number of days between date box was filled and ' \
                         'consumed.'
    duration = models.IntegerField(
        'Duration',
        help_text=duration_help_text,
    )
    """ Number of days between date box was filled and consumed. """

    exp_year_help_text = 'Year product would have expired.'
    exp_year = models.IntegerField(
        'Year Expired',
        help_text=exp_year_help_text,
    )
    """ Year product would have expired. """

    exp_month_start_help_text = (
        'Optional starting month product would have expired.'
    )
    exp_month_start = models.IntegerField(
        'Start Expiration Month',
        null=True,
        blank=True,
        help_text=exp_month_start_help_text,
    )
    """ Optional starting month product would have expired. """

    exp_month_end_help_text = (
        'Optional ending month product would have expired.'
    )
    exp_month_end = models.IntegerField(
        'End Expiration Month',
        null=True,
        blank=True,
        help_text=exp_month_end_help_text,
    )
    """ Optional ending month product would have expired. """

    quantity_help_text = 'Approximate number of items in the box when it ' \
                         'was filled.'
    quantity = models.IntegerField(
        'Quantity in Box',
        default=0,
        help_text=quantity_help_text,
    )
    """ Approximate number of items in the box when it was filled. """

    # define a default display of Activity
    def __str__(self):
        """ Default way to display this activity record. """
        if self.date_filled:
            display = (
                f'{self.box_number} ({self.box_type}) ' 
                f'{self.prod_name} ({self.prod_cat_name}) ' 
                f'{self.quantity} ' 
                f'{self.exp_year}' 
                f'({self.exp_month_start}-' 
                f'{self.exp_month_end})' 
                f'{self.date_filled} - {self.date_consumed}' 
                f'({self.duration}) at ' 
                f'{self.loc_row} / ' 
                f'{self.loc_bin} / ' 
                f'{self.loc_tier}'
            )
        else:
            display = f'{self.box_number} ({self.box_type}) - Empty'
        return display


@unique
class CONSTRAINT_NAME_KEYS(Enum):
    """
    Valid constraint key values with associated names for each key.
    """
    TIER: 'Tier'
    ROW: 'Row'
    BIN: 'Bin'
    EXP_YEAR: 'Expiration Year'
    QUANTITY: 'Quantity'


class Constraints(models.Model):
    """
    Constraints of valid values.
    """

    class Meta:
        ordering = ['constraint_name']
        app_label = 'fpiweb'
        verbose_name_plural = 'Constraints'

    # Constraint Choice Names
    INT_RANGE = 'Int-MM'
    CHAR_RANGE = 'Char-MM'
    INT_LIST = 'Int-List'
    CHAR_LIST = 'Char-List'

    CONSTRAINT_TYPE_CHOICES = (
        (INT_RANGE, 'Integer Min/Max'),
        (CHAR_RANGE, 'Character Min/Max'),
        (INT_LIST, 'Integer Valid List'),
        (CHAR_LIST, 'Character Valid List'),
    )

    id_help_text = 'Internal record identifier for a constraint.'
    id = models.AutoField(
        'Internal Constraint ID',
        primary_key=True,
        help_text=id_help_text,
    )
    """ Internal record identifier for a constraint. """

    constraint_name_help_text = 'Coded name of a constraint.'
    constraint_name = models.CharField(
        'Constraint Name',
        max_length=30,
        unique=True,
        help_text=constraint_name_help_text,
    )
    """ Coded name of a constraint. """

    constraint_descr_help_text = 'Description of this constraint.'
    constraint_descr = models.TextField(
        'Constraint Description',
        null=True,
        help_text=constraint_descr_help_text,
    )
    """ Description of this constraint. """

    constraint_type_help_text = 'Type of constraint (integer or character, ' \
                                'list or range).'
    constraint_type = models.CharField(
        'Constraint Type',
        max_length=15,
        choices=CONSTRAINT_TYPE_CHOICES,
        help_text=constraint_type_help_text,
    )
    """ Type of constraint (integer or character, list or range). """

    constraint_min_help_text = 'If a range, what is the minimum valid value?'
    constraint_min = models.CharField(
        'Minimum Valid Constraint',
        null=True,
        max_length=30,
        blank=True,
        help_text=constraint_min_help_text,
    )
    """ If a range, what is the minimum valid value? """

    constraint_max_help_text = 'If a range, what is the maximum valid value?'
    constraint_max = models.CharField(
        'Maximum Valid Constraint',
        null=True,
        max_length=30,
        blank=True,
        help_text=constraint_max_help_text,
    )
    """ If a range, what is the maximum valid value? """

    constraint_list_help_text = 'If a list, what are the valid values?'
    constraint_list = models.CharField(
        'Valid Constraint List',
        null=True,
        max_length=500,
        blank=True,
        help_text=constraint_list_help_text,
    )
    """ If a list, what are the valid values? """

    # define a default display of Constraints
    def __str__(self):
        """ Default way to display this constraint record. """
        if self.constraint_type in [self.INT_RANGE, self.CHAR_RANGE]:
            display = f'{self.constraint_name} - {self.constraint_min} to ' \
                f'{self.constraint_max} ({self.constraint_type})'
        else:
            display = f'{self.constraint_name} - {self.constraint_list} ' \
                f'({self.constraint_type})'
        if self.constraint_descr:
            display += f' -- {self.constraint_descr[:50]}'
        return display

    @staticmethod
    def get_values(constraint_name):
        try:
            constraint = Constraints.objects.get(
                constraint_name__iexact=constraint_name)
        except Constraints.DoesNotExist:
            return None

        if constraint.constraint_type == Constraints.INT_RANGE:
            return [
                int(constraint.constraint_min),
                int(constraint.constraint_max),
            ]

        if constraint.constraint_type == Constraints.CHAR_RANGE:
            return [
                constraint.constraint_min,
                constraint.constraint_max,
            ]

        if constraint.constraint_type == Constraints.INT_LIST:
            if not constraint.constraint_list:
                return []

            values = []
            for piece in constraint.constraint_list.split(','):
                piece = piece.strip()
                values.append(int(piece))
            return values

        if constraint.constraint_type == Constraints.CHAR_LIST:
            if not constraint.constraint_list:
                return []

            values = []
            for piece in constraint.constraint_list.split(','):
                piece = piece.strip()
                values.append(piece)
            return values

        raise ValueError(
            f"Unrecognized constraint_type {constraint.constraint_type}")


class ProductExample(models.Model):
    """
    Examples of items that go into a labeled product.
    """

    class Meta:
        ordering = ['prod_example_name']
        app_label = 'fpiweb'

    id_help_text = 'Internal reccord identifier for product example'
    id = models.AutoField(
        'Internal Product Example ID',
        primary_key=True,
        help_text=id_help_text,
    )
    """ Internal reccord identifier for product example"""

    prod_example_name_help_text = 'Name of example product.'
    prod_example_name = models.CharField(
        'Product Example Name',
        max_length=30,
        unique=True,
        help_text=prod_example_name_help_text,
    )
    """Name of example product."""

    prod_id_help_text = 'Product with which this product name is associated.'
    prod_id = models.ForeignKey(
        Product,
        on_delete=models.PROTECT,
        verbose_name='Product',
        help_text=prod_id_help_text,
    )
    """ Product with which this product name is associated. """

    def __str__(self):
        """ Default way to display this product example """
        display = f'{self.prod_example_name} ({self.prod_id})'
        return display


<<<<<<< HEAD
class Action:
    ACTION_BUILD_PALLET = 'build_pallet'
    ACTIONS = {
        ACTION_BUILD_PALLET,
    }

=======
class Profile(models.Model):
    """
    Track more information about the users of our system.
    """

    class Meta:
        app_label = 'fpiweb'

    user = models.OneToOneField(
        User,
        on_delete=models.CASCADE
    )
    """ Internal link to the default Django User table. """

    title_help_text = 'Job title'
    title_max_length = 30
    title = models.CharField(
        'Title',
        max_length=title_max_length,
        null=True,
        blank=True,
        help_text=title_help_text,
    )
>>>>>>> a661086b

# EOF<|MERGE_RESOLUTION|>--- conflicted
+++ resolved
@@ -914,37 +914,36 @@
         return display
 
 
-<<<<<<< HEAD
+class Profile(models.Model):
+    """
+    Track more information about the users of our system.
+    """
+
+    class Meta:
+        app_label = 'fpiweb'
+
+    user = models.OneToOneField(
+        User,
+        on_delete=models.CASCADE
+    )
+    """ Internal link to the default Django User table. """
+
+    title_help_text = 'Job title'
+    title_max_length = 30
+    title = models.CharField(
+        'Title',
+        max_length=title_max_length,
+        null=True,
+        blank=True,
+        help_text=title_help_text,
+    )
+
+
 class Action:
     ACTION_BUILD_PALLET = 'build_pallet'
     ACTIONS = {
         ACTION_BUILD_PALLET,
     }
 
-=======
-class Profile(models.Model):
-    """
-    Track more information about the users of our system.
-    """
-
-    class Meta:
-        app_label = 'fpiweb'
-
-    user = models.OneToOneField(
-        User,
-        on_delete=models.CASCADE
-    )
-    """ Internal link to the default Django User table. """
-
-    title_help_text = 'Job title'
-    title_max_length = 30
-    title = models.CharField(
-        'Title',
-        max_length=title_max_length,
-        null=True,
-        blank=True,
-        help_text=title_help_text,
-    )
->>>>>>> a661086b
 
 # EOF