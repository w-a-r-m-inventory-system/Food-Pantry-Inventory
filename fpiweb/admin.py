--- conflicted
+++ resolved
@@ -18,11 +18,8 @@
     Product, \
     ProductCategory, \
     ProductExample, \
-<<<<<<< HEAD
-=======
     Pallet, \
     PalletBox, \
->>>>>>> 5694635a
     Profile
 
 __author__ = '(Multiple)'
@@ -34,10 +31,6 @@
 admin.site.register(Activity)
 admin.site.register(ProductCategory)
 admin.site.register(ProductExample)
-<<<<<<< HEAD
-
-=======
->>>>>>> 5694635a
 
 @admin.register(Box)
 class BoxAdmin(admin.ModelAdmin):
@@ -133,10 +126,7 @@
     list_display = (
         'user',
         'title',
-<<<<<<< HEAD
-=======
         'active_pallet_id',
->>>>>>> 5694635a
     )
 
 # EOF