"""
models.py - Define the database tables using ORM models.
"""
from enum import Enum, unique

# import as to avoid conflict with built-in function compile
from re import compile as re_compile
from re import IGNORECASE

from django.contrib.auth.models import User
from django.db import models
from django.db.models import Max
from django.utils import timezone
from django.urls import reverse

__author__ = '(Multiple)'
__project__ = "Food-Pantry-Inventory"
__creation_date__ = "04/01/2019"


class LocRow(models.Model):
    """
    Location Row in warehouse.
    """

    class Meta:
        ordering = ['loc_row']
        app_label = 'fpiweb'
        verbose_name_plural = 'Loc Rows'

    id_help_text = 'Internal record id for location row.'
    id = models.AutoField('Internal Location Row ID', primary_key=True,
        help_text=id_help_text, )
    """ Internal record identifier for the location row. """

    loc_row_help_text = 'Location row designation'
    loc_row_max_length = 2  # e.g. "01"
    loc_row_min_length = loc_row_max_length
    loc_row = models.CharField('Loc Row', max_length=loc_row_max_length,
        unique=True, help_text=loc_row_help_text, )
    """ Location Row Designation """

    loc_row_descr_help_text = 'Location row description'
    loc_row_descr_max_length = 20  # e.g. "Row 01"
    loc_row_descr = models.CharField('Loc Row Description',
        max_length=loc_row_descr_max_length,
        help_text=loc_row_descr_help_text, )
    """ Location Row Description """

    def __str__(self) -> str:
<<<<<<< HEAD
=======
        """ Return just the row for a special form need. """
>>>>>>> 19ce4c16
        return str(self.loc_row)

    def __repr__(self) -> str:
        """ Default way  to display a location row record. """
        display = (
            f'Row {self.loc_row} ({self.loc_row_descr})'
        )
        return display


class LocBin(models.Model):
    """
    Location Bin in warehouse.
    """

    class Meta:
        ordering = ['loc_bin']
        app_label = 'fpiweb'
        verbose_name_plural = 'Loc Bins'

    id_help_text = 'Internal record id for location bin.'
    id = models.AutoField('Internal Location Bin ID', primary_key=True,
        help_text=id_help_text, )
    """ Internal record identifier for the location bin. """

    loc_bin_help_text = 'Location bin designation'
    loc_bin_max_length = 2
    loc_bin_min_length = loc_bin_max_length
    loc_bin = models.CharField('Loc Bin', max_length=loc_bin_max_length,
        unique=True, help_text=loc_bin_help_text, )
    """ Location Bin Designation """

    loc_bin_descr_help_text = 'Location bin description'
    loc_bin_descr_max_length = 20  # e.g. "Bin 01"
    loc_bin_descr = models.CharField('Loc Bin Description',
        max_length=loc_bin_descr_max_length,
        help_text=loc_bin_descr_help_text, )
    """ Location Bin Description """

    def __str__(self) -> str:
<<<<<<< HEAD
=======
        """ Return just the bin for a special form need. """
>>>>>>> 19ce4c16
        return str(self.loc_bin)

    def __repr__(self) -> str:
        """ Default way  to display a location bin record. """
        display = (
            f'Bin {self.loc_bin} ({self.loc_bin_descr})'
        )
        return display


class LocTier(models.Model):
    """
    Location Tier in warehouse.
    """

    class Meta:
        ordering = ['loc_tier']
        app_label = 'fpiweb'
        verbose_name_plural = 'Loc Tiers'

    id_help_text = 'Internal record id for location tier.'
    id = models.AutoField('Internal Location Tier ID', primary_key=True,
        help_text=id_help_text, )
    """ Internal record identifier for the location tier. """

    loc_tier_help_text = 'Location tier designation'
    loc_tier_max_length = 2
    loc_tier_min_length = loc_tier_max_length
    loc_tier = models.CharField('Loc Tier', max_length=loc_tier_max_length,
        unique=True, help_text=loc_tier_help_text, )
    """ Location Tier Designation """

    loc_tier_descr_help_text = 'Location tier description'
    loc_tier_descr_max_length = 20  # e.g. "Tier 01"
    loc_tier_descr = models.CharField('Loc Tier Description',
        max_length=loc_tier_descr_max_length,
        help_text=loc_tier_descr_help_text, )
    """ Location Tier Description """

    def __str__(self) -> str:
<<<<<<< HEAD
=======
        """ Return just the tier for a special form need. """
>>>>>>> 19ce4c16
        return str(self.loc_tier)

    def __repr__(self) -> str:
        """ Default way  to display a location tier record. """
        display = (
            f'Tier {self.loc_tier} ({self.loc_tier_descr})'
        )
        return display


class Location(models.Model):
    """
    Location for a filled box or other container.
    """

    class Meta:
        ordering = ['loc_code']
        app_label = 'fpiweb'
        verbose_name_plural = 'Locations'

    id_help_text = 'Internal record identifier for location.'
    id = models.AutoField('Internal Location ID', primary_key=True,
        help_text=id_help_text, )
    """ Internal record identifier for location. """

    loc_code_help_text = "Location code"
    loc_code_max_length = 12
    loc_code = models.CharField('Location Code',
        max_length=loc_code_max_length, unique=True,
        help_text=loc_code_help_text, )
    """ Coded Location. """

    loc_descr_help_text = 'Location description'
    loc_descr_max_length = 25
    loc_descr = models.CharField('Location Description',
        max_length=loc_descr_max_length, help_text=loc_descr_help_text, )
    """ Location description. """

    loc_row_help_text = 'Loc row'
    loc_row = models.ForeignKey(LocRow, on_delete=models.PROTECT,
        verbose_name='Row', help_text=loc_row_help_text, )
    """ Row indicator of this location. """

    loc_bin_help_text = 'Loc bin'
    loc_bin = models.ForeignKey(LocBin, on_delete=models.PROTECT,
        verbose_name='Bin', help_text=loc_bin_help_text, )
    """ Bin indicator of this location. """

    loc_tier_help_text = 'Loc tier'
    loc_tier = models.ForeignKey(LocTier, on_delete=models.PROTECT,
        verbose_name='Tier', help_text=loc_tier_help_text, )
    """ Tier indicator of this location. """

    loc_in_warehouse_help_text = "In warehouse?"
    loc_in_warehouse = models.BooleanField('In warehouse?', default=True,
        help_text=loc_in_warehouse_help_text, )
    """ Is this location inside the warehouse? """

    def __str__(self) -> str:
        """ Default way to display a location record. """
        display = (f'Location {self.loc_code} - {self.loc_descr}')
        if self.loc_in_warehouse:
            display += (f' ({self.loc_row}/{self.loc_bin}/{self.loc_tier})')
        return display


class BoxType(models.Model):
    """
    Type of box (Evan's boxes, large boxes, etc.) and default quantity.
    """

    class Meta:
        ordering = ['box_type_code']
        app_label = 'fpiweb'

    id_help_text = 'Internal record identifier for box type.'
    id = models.AutoField(
        'Internal Box Type ID',
        primary_key=True,
        help_text=id_help_text,
    )
    """ Internal record identifier for box type. """

    box_type_code_help_text = 'Type of box (code or shorthand).'
    box_type_code = models.CharField(
        'Box Type Code',
        max_length=10,
        unique=True,
        help_text=box_type_code_help_text,
    )
    """ Type of box (code or shorthand). """

    box_type_descr_help_text = 'Type of box (description).'
    box_type_descr = models.CharField(
        'Box Type Description',
        max_length=30,
        help_text=box_type_descr_help_text,
    )
    """ Type of box (description). """

    box_type_qty_help_text = (
        'Number of items (usually cans) that can typically fix in this box.'
    )
    box_type_qty = models.IntegerField(
        'Default Box Type Quantity',
        help_text=box_type_qty_help_text,
    )
    """ Number of items (usually cans) that can typically fix in this box. """

    # define a default display of box_type
    def __str__(self) -> str:
        """ Default way to display this box type record. """
        display = (f'{self.box_type_code} - {self.box_type_descr} '
                  f'({self.box_type_qty})')
        return display


class ProductCategory(models.Model):
    """
    Category or group of product. i.e. Tomato Soup, Canned Pasta, Fruits
    """

    class Meta:
        ordering = ['prod_cat_name']
        app_label = 'fpiweb'
        verbose_name_plural = 'Product Categories'

    id_help_text = 'Internal record identifier for product category.'
    id = models.AutoField(
        'Internal Product Category ID',
        primary_key=True,
        help_text=id_help_text,
    )
    """ Internal record identifier for product category. """

    prod_cat_name_help_text = 'Name of this product category.'
    prod_cat_name = models.CharField(
        'Product Category Name',
        max_length=30,
        unique=True,
        help_text=prod_cat_name_help_text,
    )
    """ Name of this product category. """

    prod_cat_descr_help_text = 'Description of this product category.'
    prod_cat_descr = models.TextField(
        'Product Category Description',
        null=True,
        help_text=prod_cat_descr_help_text,
    )
    """ Description of this product category. """

    # define a default display of product Category
    def __str__(self):
        """ Default way to display this product category record. """
        display = f'{self.prod_cat_name}'
        if self.prod_cat_descr:
            display += f' - {self.prod_cat_descr[:50]}'
        return display


class Product(models.Model):
    """
    Product name and attributes.  Oranges, Pineapple, Mixed Fruit are products
    within the Fruits category
    """

    class Meta:
        ordering = ['prod_name']
        app_label = 'fpiweb'

    id_help_text = 'Internal record identifier for product.'
    id = models.AutoField(
        'Internal Product ID',
        primary_key=True,
        help_text=id_help_text,
    )
    """ Internal record identifier for product. """

    prod_name_help_text = 'Name of this product.'
    prod_name = models.CharField(
        'product Name',
        max_length=30,
        unique=True,
        help_text=prod_name_help_text,
    )
    """ Name of this product. """

    prod_cat_help_text = 'Product category associated with this product.'
    prod_cat = models.ForeignKey(
        ProductCategory,
        on_delete=models.PROTECT,
        verbose_name='Product Category',
        help_text=prod_cat_help_text,
    )
    """ Product category associated with this product. """

    # define a default display of product
    def __str__(self):
        """ Default way to display this product record. """
        display = f'{self.prod_name} ({self.prod_cat})'
        return display


class BoxNumber:
<<<<<<< HEAD

    # This regex may be used to determine if string is a properly formatted
    # box number.
=======
    """ Manage box number (format, get next, validate) """
>>>>>>> 19ce4c16
    box_number_regex = re_compile(r'^BOX\d{5}$')

    # This regex may be used to determine if a string contains a box number.
    # Case is ignored.
    box_number_search_regex = re_compile(r'box\d{5}', IGNORECASE)

    @staticmethod
    def format_box_number(int_box_number: int) -> str:
        """ format an integer into a box number """
        formatted_box_number = "BOX{:05}".format(int_box_number)
        return formatted_box_number

    @staticmethod
    def get_next_box_number() -> str:
        """ get the next unused box number """
        max_box_number = Box.objects.aggregate(
            max_box_number=Max('box_number'))
        max_box_number = max_box_number.get('max_box_number')
        if max_box_number is None:
            max_formatted_box_number = BoxNumber.format_box_number(1)
        else:
            max_box_number = int(max_box_number[3:])
            max_formatted_box_number = \
                BoxNumber.format_box_number(max_box_number + 1)
        return max_formatted_box_number

    @staticmethod
    def validate(box_number: str) -> bool:
        """ validate that a atring is of the form 'BOXnnnnn' """
        is_valid_box_number = \
            bool(BoxNumber.box_number_regex.match(box_number))
        return is_valid_box_number


class Box(models.Model):
    """
    Box or container for product.
    """

    class Meta:
        ordering = ['box_number']
        app_label = 'fpiweb'
        verbose_name_plural = 'Boxes'

    id_help_text = 'Internal record identifier for box.'
    id = models.AutoField(
        'Internal Box ID',
        primary_key=True,
        help_text=id_help_text,
    )
    """ Internal record identifier for box. """

    box_number_help_text = "Number printed in the label on the box."
    box_number_max_length = 8
    box_number_min_length = box_number_max_length
    box_number = models.CharField(
        'Visible Box Number',
        max_length=box_number_max_length,
        unique=True,
        help_text=box_number_help_text,
    )
    """ Number printed in the label on the box. """

    @staticmethod
    def box_type_default():
<<<<<<< HEAD
        box_type = BoxType.objects \
            .filter(box_type_code__istartswith='ev') \
            .first()
        if box_type:
            return box_type
        box_type = BoxType.objects.first()
        if box_type:
=======
        """ select the default box type for later display """
        box_type = BoxType.objects.filter(
            box_type_code__istartswith='ev').first()
        if box_type:
            print("Found box_type starting with ev")
            return box_type
        box_type = BoxType.objects.first()
        if box_type:
            print("Grabbing the first box")
>>>>>>> 19ce4c16
            return box_type
        return None

    box_type_help_text = 'Type of box with this number.'
    box_type = models.ForeignKey(
        BoxType,
        on_delete=models.PROTECT,
        verbose_name='Type of Box',
        help_text=box_type_help_text,
    )
    """ Type of box with this number. """

    loc_row_help_text = 'Row containing this box, if filled.'
    loc_row = models.CharField(
        'Row Location',
        max_length=2,
        null=True,
        blank=True,
        help_text=loc_row_help_text,
    )
    """ Row containing this box, if filled. """

    loc_bin_help_text = 'Bin containing this box, if filled.'
    loc_bin = models.CharField(
        'Bin Location',
        max_length=2,
        null=True,
        blank=True,
        help_text=loc_bin_help_text,
    )
    """ Bin containing this box, if filled. """

    loc_tier_help_text = 'Tier containing this box, if filled.'
    loc_tier = models.CharField(
        'Tier Location',
        max_length=2,
        null=True,
        blank=True,
        help_text=loc_tier_help_text,
    )
    """ Tier containing this box, if filled. """

    product_help_text = 'Product contained in this box, if filled.'
    product = models.ForeignKey(
        Product,
        on_delete=models.PROTECT,
        verbose_name='product',
        null=True,
        blank=True,
        help_text=product_help_text,
    )
    """ Product contained in this box, if filled. """

    exp_year_help_text = 'Year the product expires, if filled.'
    exp_year = models.IntegerField(
        'Year Product Expires',
        null=True,
        blank=True,
        help_text=exp_year_help_text,
    )
    """ Year the product expires, if filled. """

    exp_month_start_help_text = (
        'Optional starting month range of when the product expires, if filled.'
    )
    exp_month_start = models.IntegerField(
        'Expiration Start Month (Optional)',
        null=True,
        blank=True,
        help_text=exp_month_start_help_text
    )
    """
    Optional starting month range of when the product expires, if filled.
    """

    exp_month_end_help_text = (
        'Optional ending month range of when the product expires, if filled.'
    )
    exp_month_end = models.IntegerField(
        'Expiration End Month (Optional)',
        null=True,
        blank=True,
        help_text=exp_month_end_help_text,
    )
    """ Optional emding month range of when the product expires, if filled. """

    date_filled_help_text = 'Approximate date box was filled, if filled.'
    date_filled = models.DateTimeField(
        'Date Box Filled',
        null=True,
        blank=True,
        help_text=date_filled_help_text,
    )
    """ Approximate date box was filled, if filled. """

    quantity_help_text = (
        'Approximate or default number of items in the box, if filled.'
    )
    quantity = models.IntegerField(
        'Quantity in Box',
        null=True,
        blank=True,
        help_text=quantity_help_text,
    )
    """ Approximate or default number of items in the box, if filled. """

    # define a default display of Box
    def __str__(self):
        """ Default way to display this box record. """
        if self.exp_month_start or self.exp_month_end:
            display = (
                f'{self.box_number} ({self.box_type}) '
                f'{self.loc_row}/{self.loc_bin}/{self.loc_tier} '
                f'{self.product} {self.quantity}'
                f'{self.exp_year} '
                f'({self.exp_month_start}-{self.exp_month_end})'
                f'{self.date_filled}'
            )
        else:
            display = (
                f'{self.box_number} ({self.box_type}) '
                f'{self.loc_row}/{self.loc_bin}/{self.loc_tier} '
                f'{self.product} {self.quantity}'
                f'{self.exp_year} {self.date_filled}'
            )
        return display

    """
    The following method was added by John C. as a stub.  Travis R. did not 
    realize this when he wrote the support/BoxActivity.py module.  Later, 
    that module could be inoorporated into (or called from this models.py 
    module.  That appears to be the more common way to do it.
    """
    def empty(self):

        # TODO: finish creating activity record
        Activity.objects.create(
            box_number=self.box_number,
            box_type=self.box_type,
        )

        # TODO: clear out location and product info

    def get_absolute_url(self):
        return reverse(
            'fpiweb:box_details',
            kwargs={'pk': self.pk},
        )


class Pallet(models.Model):
    """
    Temporary file to build up a list of boxes on a pallet.
    """

    class Meta:
        ordering = ['user']
        app_label = 'fpiweb'
        verbose_name_plural = 'Pallets'

    # Pallet Status Names
    FILL: str = 'Fill'
    MERGE: str = 'Merge'
    MOVE: str = "Move"

    PALLET_STATUS_CHOICES = (
        (FILL, 'Fill pallet for new location'),
        (MERGE, 'Merging boxes on pallet'),
        (MOVE, 'Moving boxes to new location'),
    )

    id_help_text = 'Internal record identifier for a pallet.'
    id = models.AutoField(
        'Internal Pallet ID',
        primary_key=True,
        help_text=id_help_text,
    )
    """ Internal record identifier for a pallet. """

    user_help_text = "User managing this pallet"
    user = models.OneToOneField(
        User,
        on_delete=models.PROTECT,
        verbose_name="User",
        help_text=user_help_text
    )
    """ ID of user building the pallet. """

    pallet_loc_row_help_text = "Target row for this pallet"
    pallet_loc_row = models.ForeignKey(
        LocRow,
        on_delete=models.PROTECT,
        verbose_name="Row",
        help_text=pallet_loc_row_help_text
    )
    """ Target row for this pallet """

    pallet_loc_bin_help_text = "Target bin for this pallet"
    pallet_loc_bin = models.ForeignKey(
        LocBin,
        on_delete=models.PROTECT,
        verbose_name="Bin",
        help_text=pallet_loc_bin_help_text
    )
    """ Target bin for this pallet """

    pallet_loc_tier_help_text = "Target bin for this pallet"
    pallet_loc_tier = models.ForeignKey(
        LocTier,
        on_delete=models.PROTECT,
        verbose_name="Tier",
        help_text=pallet_loc_tier_help_text)
    """ Target tier for this pallet """

    pallet_status_help_text = "Current status of pallet."
    pallet_status = models.CharField(
        'Pallet Status',
        max_length=15,
        choices=PALLET_STATUS_CHOICES,
        help_text=pallet_status_help_text,
    )
    """ Current status of pallet """

    def __str__(self) -> str:
        """ Display the information about this pallet. """
        display = f'Pallet at {self.pallet_loc_row}/' \
                  f'{self.pallet_loc_bin}/' \
                  f'{self.pallet_loc_tier} for {self.user} - ' \
                  f'status: {self.pallet_status}'
        return display


class PalletBox(models.Model):
    """
    Temporary file to hold the individual boxes for a pallet.
    """

    class Meta:
        ordering = ''
        app_label = 'fpiweb'
        verbose_name_plural = 'Pallet Boxes'

    # Pallet Box Status Names
    NEW: str = 'New'
    ORIGINAL: str = 'Original'
    MOVE: str = "Move"

    PALLET_BOX_STATUS_CHOICES = (
        (NEW, 'New box added'),
        (ORIGINAL, 'Box already here'),
        (MOVE, 'Box being moved'),
    )

    id_help_text = 'Internal record identifier for a pallet box.'
    id = models.AutoField(
        'Internal Pallet Box ID',
        primary_key=True,
        help_text=id_help_text,
    )
    """ Internal record identifier for a pallet box. """

    pallet_help_text = 'Internal record identifier for a pallet.'
    pallet = models.ForeignKey(
        Pallet,
        on_delete=models.PROTECT,
        help_text=pallet_help_text,
    )

    box_help_text = 'Internal record ideentifier for a box.'
    box = models.ForeignKey(
        Box,
        on_delete=models.PROTECT,
        help_text=box_help_text,
    )

    box_number_help_text = "Number printed in the label on the box."
    box_number_max_length = 8
    box_number_min_length = box_number_max_length
    box_number = models.CharField(
        'Visible Box Number',
        max_length=box_number_max_length,
        unique=True,
        help_text=box_number_help_text,
    )
    """ Number printed in the label on the box. """

    product_help_text = 'Product contained in this box, if filled.'
    product = models.ForeignKey(
        Product,
        on_delete=models.PROTECT,
        verbose_name='product',
        help_text=product_help_text,
    )
    """ Product contained in this box, if filled. """

    exp_year_help_text = 'Year the product expires, if filled.'
    exp_year = models.IntegerField(
        'Year Product Expires',
        help_text=exp_year_help_text,
    )
    """ Year the product expires, if filled. """

    exp_month_start_help_text = (
        'Optional starting month range of when the product expires, if filled.'
    )
    exp_month_start = models.IntegerField(
        'Expiration Start Month (Optional)',
        null=True,
        blank=True,
        help_text=exp_month_start_help_text
    )
    """
    Optional starting month range of when the product expires, if filled.
    """

    exp_month_end_help_text = (
        'Optional ending month range of when the product expires, if filled.'
    )
    exp_month_end = models.IntegerField(
        'Expiration End Month (Optional)',
        null=True,
        blank=True,
        help_text=exp_month_end_help_text,
    )
    """ Optional emding month range of when the product expires, if filled. """

    box_status_help_text = 'Box on pallet status.'
    box_status = models.CharField(
        'Box Status',
        max_length=15,
        choices=PALLET_BOX_STATUS_CHOICES,
        help_text=box_status_help_text,
    )
    """ Box on pallet status """

    def __str__(self) -> str:
        """ default way to display a pallet box """
        display = f'{self.box_number} ({self.pallet})' \
                  f'contains {self.product} ' \
                  f'({self.exp_year}'
        if self.exp_month_start or self.exp_month_end:
            display += f'/{self.exp_month_start}/{self.exp_month_end}'
        display += f'), status: {self.box_status}'
        return display


class Activity(models.Model):
    """
    Activity (history) from the past.
    """

    class Meta:
        ordering = ['-date_consumed', 'box_number']
        app_label = 'fpiweb'
        verbose_name_plural = 'Activities'

    # Adjustment Reasons
    ADD_EMPTIED: str = 'Add Emptied'
    MOVE_ADDED: str = 'Move Added'
    CONSUME_ADDED: str = 'Consume Added'

    ADJUSTMENT_CODE_CHOICES: list = (
        (ADD_EMPTIED, 'Add emptied previous contents'),
        (MOVE_ADDED, 'Move added box'),
        (CONSUME_ADDED, 'Consume added box'),
    )

    id_help_text = 'Internal record identifier for an activity.'
    id = models.AutoField(
        'Internal Activity ID',
        primary_key=True,
        help_text=id_help_text,
    )
    """ Internal record identifier for an activity. """

    box_number_help_text = 'Box number on box at time of consumption.'
    box_number = models.CharField(
        'Visible Box Number',
        max_length=8,
        help_text=box_number_help_text,
    )
    """ Box number on box at time of consumption. """

    box_type_help_text = 'Box type holding consumed product.'
    box_type = models.CharField(
        'Box Type Code',
        max_length=10,
        help_text=box_type_help_text,
    )
    """ Box type holding consumed product. """

    loc_row_help_text = 'Row box was in at the time product was consumed.'
    loc_row = models.CharField(
        'Row Location',
        max_length=2,
        help_text=loc_row_help_text,
    )
    """ Row box was in at the time product was consumed. """

    loc_bin_help_text = 'Bin box was in at the time product was consumed.'
    loc_bin = models.CharField(
        'Bin Location',
        max_length=2,
        help_text=loc_bin_help_text,
    )
    """ Bin box was in at the time product was consumed. """

    loc_tier_help_text = 'Tier box was in at the time product was consumed.'
    loc_tier = models.CharField(
        'Tier Location',
        max_length=2,
        help_text=loc_tier_help_text,
    )
    """ Tier box was in at the time product was consumed. """

    prod_name_help_text = 'Product contained in box at time of consumption.'
    prod_name = models.CharField(
        'Product Name',
        max_length=30,
        help_text=prod_name_help_text,
    )
    """ Product contained in box at time of consumption. """

    prod_cat_name_help_text = 'Category of product consumed.'
    prod_cat_name = models.CharField(
        'Product Category Name',
        max_length=30,
        help_text=prod_cat_name_help_text,
    )
    """ Category of product consumed. """

    date_filled_help_text = 'Approximate date product was put in the box.'
    date_filled = models.DateTimeField(
        'Date Box Filled',
        help_text=date_filled_help_text,
    )
    """ Approximate date product was put in the box. """

    date_consumed_help_text = 'Date product was consumed.'
    date_consumed = models.DateTimeField(
        'Date Box Emptied',
        null=True,
        blank=True,
        help_text=date_consumed_help_text,
    )
    """ Date product was consumed. """

    exp_year_help_text = 'Year product would have expired.'
    exp_year = models.IntegerField(
        'Year Expired',
        help_text=exp_year_help_text,
    )
    """ Year product would have expired. """

    exp_month_start_help_text = (
        'Optional starting month product would have expired.'
    )
    exp_month_start = models.IntegerField(
        'Start Expiration Month',
        null=True,
        blank=True,
        help_text=exp_month_start_help_text,
    )
    """ Optional starting month product would have expired. """

    exp_month_end_help_text = (
        'Optional ending month product would have expired.'
    )
    exp_month_end = models.IntegerField(
        'End Expiration Month',
        null=True,
        blank=True,
        help_text=exp_month_end_help_text,
    )
    """ Optional ending month product would have expired. """

    quantity_help_text = (
        'Approximate number of items in the box when it was filled.'
        )
    quantity = models.IntegerField(
        'Quantity in Box',
        default=0,
        help_text=quantity_help_text,
    )
    """ Approximate number of items in the box when it was filled. """

    duration_help_text = (
        'Number of days between date box was filled and consumed.'
    )
    duration = models.IntegerField(
        'Duration',
        help_text=duration_help_text,
    )
    """ Number of days between date box was filled and consumed. """

    adjustment_code_help_text = 'Coded reason if this entry was adjusted'
    adjustment_code = models.CharField(
        'Adjustment Code',
        null=True,
        blank=True,
        max_length=15,
        choices=ADJUSTMENT_CODE_CHOICES,
        help_text=adjustment_code_help_text
    )
    """ Coded reason if this entry was adjusted """

    # define a default display of Activity
    def __str__(self):
        """ Default way to display this activity record. """
        display = f'{self.box_number} ({self.box_type})'
        if self.date_filled:
            display = display + (' '
                f'{self.prod_name} ({self.prod_cat_name}) '
                f'{self.quantity} '
                f'{self.exp_year}'
                f'({self.exp_month_start}-'
                f'{self.exp_month_end}) at '
                f'{self.loc_row} / '
                f'{self.loc_bin} / '
                f'{self.loc_tier} '
                f'{self.date_filled}'
            )
        if self.date_consumed:
            display = display + (' '
                f'{self.date_consumed}'
                f'({self.duration} days) '
            )
        if self.adjustment_code:
            display = display + (' '
                f'{self.adjustment_code}'
            )

        return display


@unique
class CONSTRAINT_NAME_KEYS(Enum):
    """
    Valid constraint key values with associated names for each key.
    """
    TIER: str = 'Tier'
    ROW: str = 'Row'
    BIN: str = 'Bin'
    EXP_YEAR: str = 'Expiration Year'
    QUANTITY: str = 'Quantity'


class Constraints(models.Model):
    """
    Constraints of valid values.
    """

    class Meta:
        ordering = ['constraint_name']
        app_label = 'fpiweb'
        verbose_name_plural = 'Constraints'

    # Constraint Choice Names
    INT_RANGE = 'Int-MM'
    CHAR_RANGE = 'Char-MM'
    INT_LIST = 'Int-List'
    CHAR_LIST = 'Char-List'

    CONSTRAINT_TYPE_CHOICES = (
        (INT_RANGE, 'Integer Min/Max'),
        (CHAR_RANGE, 'Character Min/Max'),
        (INT_LIST, 'Integer Valid List'),
        (CHAR_LIST, 'Character Valid List'),
    )

    id_help_text = 'Internal record identifier for a constraint.'
    id = models.AutoField(
        'Internal Constraint ID',
        primary_key=True,
        help_text=id_help_text,
    )
    """ Internal record identifier for a constraint. """

    constraint_name_help_text = 'Coded name of a constraint.'
    constraint_name = models.CharField(
        'Constraint Name',
        max_length=30,
        unique=True,
        help_text=constraint_name_help_text,
    )
    """ Coded name of a constraint. """

    constraint_descr_help_text = 'Description of this constraint.'
    constraint_descr = models.TextField(
        'Constraint Description',
        null=True,
        help_text=constraint_descr_help_text,
    )
    """ Description of this constraint. """

    constraint_type_help_text = 'Type of constraint (integer or character, ' \
                                'list or range).'
    constraint_type = models.CharField(
        'Constraint Type',
        max_length=15,
        choices=CONSTRAINT_TYPE_CHOICES,
        help_text=constraint_type_help_text,
    )
    """ Type of constraint (integer or character, list or range). """

    constraint_min_help_text = 'If a range, what is the minimum valid value?'
    constraint_min = models.CharField(
        'Minimum Valid Constraint',
        null=True,
        max_length=30,
        blank=True,
        help_text=constraint_min_help_text,
    )
    """ If a range, what is the minimum valid value? """

    constraint_max_help_text = 'If a range, what is the maximum valid value?'
    constraint_max = models.CharField(
        'Maximum Valid Constraint',
        null=True,
        max_length=30,
        blank=True,
        help_text=constraint_max_help_text,
    )
    """ If a range, what is the maximum valid value? """

    constraint_list_help_text = 'If a list, what are the valid values?'
    constraint_list = models.CharField(
        'Valid Constraint List',
        null=True,
        max_length=500,
        blank=True,
        help_text=constraint_list_help_text,
    )
    """ If a list, what are the valid values? """

    # define a default display of Constraints
    def __str__(self):
        """ Default way to display this constraint record. """
        if self.constraint_type in [self.INT_RANGE, self.CHAR_RANGE]:
            display = (
                f'{self.constraint_name} - {self.constraint_min} to '
                f'{self.constraint_max} ({self.constraint_type})'
            )
        else:
            display = (
                f'{self.constraint_name} - {self.constraint_list} '
                f'({self.constraint_type})'
            )
        if self.constraint_descr:
            display += f' -- {self.constraint_descr[:50]}'
        return display

    @staticmethod
    def get_values(constraint_name):
        try:
            constraint = Constraints.objects.get(
                constraint_name__iexact=constraint_name)
        except Constraints.DoesNotExist:
            return None

        if constraint.constraint_type == Constraints.INT_RANGE:
            return [
                int(constraint.constraint_min),
                int(constraint.constraint_max),
            ]

        if constraint.constraint_type == Constraints.CHAR_RANGE:
            return [
                constraint.constraint_min,
                constraint.constraint_max,
            ]

        if constraint.constraint_type == Constraints.INT_LIST:
            if not constraint.constraint_list:
                return []

            values = []
            for piece in constraint.constraint_list.split(','):
                piece = piece.strip()
                values.append(int(piece))
            return values

        if constraint.constraint_type == Constraints.CHAR_LIST:
            if not constraint.constraint_list:
                return []

            values = []
            for piece in constraint.constraint_list.split(','):
                piece = piece.strip()
                values.append(piece)
            return values

        raise ValueError(
            f"Unrecognized constraint_type {constraint.constraint_type}")


class ProductExample(models.Model):
    """
    Examples of items that go into a labeled product.
    """

    class Meta:
        ordering = ['prod_example_name']
        app_label = 'fpiweb'
        verbose_name_plural = 'Product Examples'

    id_help_text = 'Internal record identifier for product example'
    id = models.AutoField(
        'Internal Product Example ID',
        primary_key=True,
        help_text=id_help_text,
    )
    """ Internal reccord identifier for product example"""

    prod_example_name_help_text = 'Name of example product.'
    prod_example_name = models.CharField(
        'Product Example Name',
        max_length=30,
        unique=True,
        help_text=prod_example_name_help_text,
    )
    """Name of example product."""

    product_help_text = 'Product with which this product name is associated.'
    product = models.ForeignKey(
        Product,
        on_delete=models.PROTECT,
        verbose_name='Product',
        help_text=product_help_text,
    )
    """ Product with which this product example is associated. """

    def __str__(self):
        """ Default way to display this product example """
        display = f'{self.prod_example_name} ({self.prod_id})'
        return display


class Profile(models.Model):
    """
    Track more information about the users of our system.
    """

    class Meta:
        app_label = 'fpiweb'

    user = models.OneToOneField(
        User,
        on_delete=models.CASCADE
    )
    """ Internal link to the default Django User table. """

    title_help_text = 'Job title'
    title_max_length = 30
    title = models.CharField(
        'Title',
        max_length=title_max_length,
        null=True,
        blank=True,
        help_text=title_help_text,
    )

<<<<<<< HEAD
    active_location_help_text = "The active location for when user is building a pallet (Location)"
=======
    active_location_help_text = (
        "The active location for when user is building a pallet (Location)"
    )
>>>>>>> 19ce4c16
    active_location = models.ForeignKey(
        Location,
        null=True,
        blank=True,
        on_delete=models.SET_NULL,
        help_text=active_location_help_text,
    )

<<<<<<< HEAD

=======
    def __str__(self) -> str:
        """ display profile information """
        display = f'User: {self.user} - {self.title}'
        if self.active_location:
            display += f' pallet for {self.active_location}'
        return display

"""
To be expanded or eliminated by John C.
"""
>>>>>>> 19ce4c16
class Action:
    ACTION_BUILD_PALLET = 'build_pallet'
    ACTIONS = {
        ACTION_BUILD_PALLET,
    }


# EOF<|MERGE_RESOLUTION|>--- conflicted
+++ resolved
@@ -29,29 +29,35 @@
         verbose_name_plural = 'Loc Rows'
 
     id_help_text = 'Internal record id for location row.'
-    id = models.AutoField('Internal Location Row ID', primary_key=True,
-        help_text=id_help_text, )
+    id = models.AutoField(
+        'Internal Location Row ID',
+        primary_key=True,
+        help_text=id_help_text,
+    )
     """ Internal record identifier for the location row. """
 
     loc_row_help_text = 'Location row designation'
     loc_row_max_length = 2  # e.g. "01"
     loc_row_min_length = loc_row_max_length
-    loc_row = models.CharField('Loc Row', max_length=loc_row_max_length,
-        unique=True, help_text=loc_row_help_text, )
+    loc_row = models.CharField(
+        'Loc Row',
+        max_length=loc_row_max_length,
+        unique=True,
+        help_text=loc_row_help_text,
+    )
     """ Location Row Designation """
 
     loc_row_descr_help_text = 'Location row description'
     loc_row_descr_max_length = 20  # e.g. "Row 01"
-    loc_row_descr = models.CharField('Loc Row Description',
+    loc_row_descr = models.CharField(
+        'Loc Row Description',
         max_length=loc_row_descr_max_length,
-        help_text=loc_row_descr_help_text, )
+        help_text=loc_row_descr_help_text,
+    )
     """ Location Row Description """
 
     def __str__(self) -> str:
-<<<<<<< HEAD
-=======
         """ Return just the row for a special form need. """
->>>>>>> 19ce4c16
         return str(self.loc_row)
 
     def __repr__(self) -> str:
@@ -73,29 +79,34 @@
         verbose_name_plural = 'Loc Bins'
 
     id_help_text = 'Internal record id for location bin.'
-    id = models.AutoField('Internal Location Bin ID', primary_key=True,
-        help_text=id_help_text, )
+    id = models.AutoField(
+        'Internal Location Bin ID',
+        primary_key=True,
+        help_text=id_help_text,
+    )
     """ Internal record identifier for the location bin. """
 
     loc_bin_help_text = 'Location bin designation'
     loc_bin_max_length = 2
     loc_bin_min_length = loc_bin_max_length
-    loc_bin = models.CharField('Loc Bin', max_length=loc_bin_max_length,
-        unique=True, help_text=loc_bin_help_text, )
+    loc_bin = models.CharField(
+        'Loc Bin',
+        max_length=loc_bin_max_length,
+        unique=True,
+        help_text=loc_bin_help_text,
+    )
     """ Location Bin Designation """
 
     loc_bin_descr_help_text = 'Location bin description'
     loc_bin_descr_max_length = 20  # e.g. "Bin 01"
     loc_bin_descr = models.CharField('Loc Bin Description',
         max_length=loc_bin_descr_max_length,
-        help_text=loc_bin_descr_help_text, )
+        help_text=loc_bin_descr_help_text,
+    )
     """ Location Bin Description """
 
     def __str__(self) -> str:
-<<<<<<< HEAD
-=======
         """ Return just the bin for a special form need. """
->>>>>>> 19ce4c16
         return str(self.loc_bin)
 
     def __repr__(self) -> str:
@@ -117,15 +128,22 @@
         verbose_name_plural = 'Loc Tiers'
 
     id_help_text = 'Internal record id for location tier.'
-    id = models.AutoField('Internal Location Tier ID', primary_key=True,
-        help_text=id_help_text, )
+    id = models.AutoField(
+        'Internal Location Tier ID',
+        primary_key=True,
+        help_text=id_help_text,
+    )
     """ Internal record identifier for the location tier. """
 
     loc_tier_help_text = 'Location tier designation'
     loc_tier_max_length = 2
     loc_tier_min_length = loc_tier_max_length
-    loc_tier = models.CharField('Loc Tier', max_length=loc_tier_max_length,
-        unique=True, help_text=loc_tier_help_text, )
+    loc_tier = models.CharField(
+        'Loc Tier',
+        max_length=loc_tier_max_length,
+        unique=True,
+        help_text=loc_tier_help_text,
+    )
     """ Location Tier Designation """
 
     loc_tier_descr_help_text = 'Location tier description'
@@ -136,10 +154,7 @@
     """ Location Tier Description """
 
     def __str__(self) -> str:
-<<<<<<< HEAD
-=======
         """ Return just the tier for a special form need. """
->>>>>>> 19ce4c16
         return str(self.loc_tier)
 
     def __repr__(self) -> str:
@@ -345,13 +360,9 @@
 
 
 class BoxNumber:
-<<<<<<< HEAD
 
     # This regex may be used to determine if string is a properly formatted
     # box number.
-=======
-    """ Manage box number (format, get next, validate) """
->>>>>>> 19ce4c16
     box_number_regex = re_compile(r'^BOX\d{5}$')
 
     # This regex may be used to determine if a string contains a box number.
@@ -417,7 +428,6 @@
 
     @staticmethod
     def box_type_default():
-<<<<<<< HEAD
         box_type = BoxType.objects \
             .filter(box_type_code__istartswith='ev') \
             .first()
@@ -425,17 +435,6 @@
             return box_type
         box_type = BoxType.objects.first()
         if box_type:
-=======
-        """ select the default box type for later display """
-        box_type = BoxType.objects.filter(
-            box_type_code__istartswith='ev').first()
-        if box_type:
-            print("Found box_type starting with ev")
-            return box_type
-        box_type = BoxType.objects.first()
-        if box_type:
-            print("Grabbing the first box")
->>>>>>> 19ce4c16
             return box_type
         return None
 
@@ -1198,13 +1197,9 @@
         help_text=title_help_text,
     )
 
-<<<<<<< HEAD
-    active_location_help_text = "The active location for when user is building a pallet (Location)"
-=======
     active_location_help_text = (
         "The active location for when user is building a pallet (Location)"
     )
->>>>>>> 19ce4c16
     active_location = models.ForeignKey(
         Location,
         null=True,
@@ -1213,9 +1208,6 @@
         help_text=active_location_help_text,
     )
 
-<<<<<<< HEAD
-
-=======
     def __str__(self) -> str:
         """ display profile information """
         display = f'User: {self.user} - {self.title}'
@@ -1226,7 +1218,6 @@
 """
 To be expanded or eliminated by John C.
 """
->>>>>>> 19ce4c16
 class Action:
     ACTION_BUILD_PALLET = 'build_pallet'
     ACTIONS = {
