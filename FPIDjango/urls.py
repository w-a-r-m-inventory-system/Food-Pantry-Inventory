"""FPIDjango URL Configuration

The `urlpatterns` list routes URLs to views. For more information please see:
    https://docs.djangoproject.com/en/2.1/topics/http/urls/
Examples:
Function views
    1. Add an import:  from my_app import views
    2. Add a URL to urlpatterns:  path('', views.home, name='home')
Class-based views
    1. Add an import:  from other_app.views import Home
    2. Add a URL to urlpatterns:  path('', Home.as_view(), name='home')
Including another URLconf
    1. Import the include() function: from django.urls import include, path
    2. Add a URL to urlpatterns:  path('blog/', include('blog.urls'))
"""
from django.contrib import admin
from django.urls import include, path

<<<<<<< HEAD
from fpiweb.views import LoginView
=======
from fpiweb.views import IndexView
>>>>>>> 01ecac32

__author__ = '(Multiple)'
__project__ = "Food-Pantry-Inventory"
__creation_date__ = "04/01/2019"

urlpatterns = [
    path('', LoginView.as_view()),
    path('fpiweb/', include('fpiweb.urls')),
    path('admin/', admin.site.urls),
    path('', IndexView.as_view())
]

# EOF<|MERGE_RESOLUTION|>--- conflicted
+++ resolved
@@ -16,11 +16,10 @@
 from django.contrib import admin
 from django.urls import include, path
 
-<<<<<<< HEAD
-from fpiweb.views import LoginView
-=======
-from fpiweb.views import IndexView
->>>>>>> 01ecac32
+from fpiweb.views import \
+    IndexView, \
+    LoginView
+
 
 __author__ = '(Multiple)'
 __project__ = "Food-Pantry-Inventory"
