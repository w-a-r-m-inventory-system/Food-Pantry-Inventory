"""
Manage the urls for the F. P. I. application.
"""

from django.urls import path
from django.contrib import admin
from django.views.generic import TemplateView


from fpiweb.views import \
    AboutView, \
    ActivityDownloadView, \
    BoxDetailsView, \
    BoxEditView, \
    BoxEmptyMoveView, \
    BoxEmptyView, \
    BoxItemFormView, \
    BoxMoveView, \
    BoxNewView, \
    BoxScannedView, \
    BuildPalletView, \
    ConstraintCreateView, \
    ConstraintDeleteView, \
    ConstraintsListView, \
    ConstraintUpdateView, \
    IndexView, \
    LocBinCreateView, \
    LocBinDeleteView, \
    LocBinListView, \
    LocBinUpdateView, \
    LocRowCreateView, \
    LocRowDeleteView, \
    LocRowListView, \
    LocRowUpdateView, \
    LocTierCreateView, \
    LocTierDeleteView, \
    LocTierListView, \
    LocTierUpdateView, \
    LoginView, \
    ChangePasswordView, \
    ConfirmPasswordChangeView, \
    LogoutView, \
    MaintenanceView, \
    ManualBoxStatusView, \
    ManualCheckinBoxView, \
    ManualConsumeBoxView, \
    ManualMoveBoxView, \
    ManualNewBoxView, \
    ManualPalletMoveView, \
    ProductCategoryCreateView, \
    TestScanView, \
    UserManagementView, \
    UserCreateview, \
    UserUpdateView, \
    ProductCategoryListView, \
    ProductCategoryUpdateView, \
    ProductNameListView, \
    ProductNameCreateView, \
    ProductNameUpdateView, \
    ProductExampleUpdateView, \
    ProductExampleCreateView, \
    ProductExampleDeleteView, \
<<<<<<< HEAD
    ProductExampleListView, \
    ManualLocTableListView, \
    ManualLocTableCreateView, \
    ManualLocTableUpdateView, \
    RebuildLocTableStartView, \
    RebuildLocTableFinishView, \
    RebuildLocTableProgressView
=======
    ProductExampleListView
from fpiweb.fpiweb_views.PrintLabelView import PrintLabelView
>>>>>>> c1a798b2

__author__ = '(Multiple)'
__project__ = "Food-Pantry-Inventory"
__creation_date__ = "09/15/2020"

# set the namespace for the application
app_name = 'fpiweb'

urlpatterns = [

    # index page
    # e.g. /fpiweb/ or /fpiweb/index/
    path('', IndexView.as_view(), name='index'),
    path('index/', IndexView.as_view(), name='index'),

    # about page
    # e.g. /fpiweb/about/
    path('about/', AboutView.as_view(), name='about'),

    # login page
    # e.g. /fpiweb/login/
    path('login/', LoginView.as_view(), name='login'),

    # change password page
    # e.g. /fpiweb/change_pswd/
    path('change_pswd/', ChangePasswordView.as_view(), name='change_pswd'),

    # confirm password page
    # e.g. /fpiweb/confirm_pswd/
    path(
        'confirm_pswd/',
        ConfirmPasswordChangeView.as_view(),
        name='confirm_pwsd',
    ),

    # logout page
    # e.g. /fpiweb/logout/
    path('logout/', LogoutView.as_view(), name='logout'),

    # Maintenance page
    # e.g. /fpiweb/maintenance/ = list of constraints
    path('maintenance/', MaintenanceView.as_view(),
         name='maintenance'),

    # LocRow List page
    # e.g. /fpiweb/loc_rows/ = list of loc_rows
    path('loc_row/', LocRowListView.as_view(),
         name='loc_row_view'),

    # LocRow Add page
    # e.g. /fpiweb/loc_row/add/ = add a loc_row
    path('loc_row/add/', LocRowCreateView.as_view(),
         name='loc_row_new', ),

    # LocRow Edit page
    # e.g. /fpiweb/loc_row/edit/4/ = edit loc_row # 4
    path('loc_row/edit/<int:pk>/', LocRowUpdateView.as_view(),
         name='loc_row_update', ),

    # LocRow Delete Page
    # e.g. /fpiweb/loc_row/delete/4/ = delete loc_row # 4
    path('loc_row/delete/<int:pk>/', LocRowDeleteView.as_view(),
         name='loc_row_delete', ),

    # LocBin List page
    # e.g. /fpiweb/loc_bins/ = list of loc_bins
    path('loc_bin/', LocBinListView.as_view(),
         name='loc_bin_view'),

    # LocBin Add page
    # e.g. /fpiweb/loc_bin/add/ = add a loc_bin
    path('loc_bin/add/', LocBinCreateView.as_view(),
         name='loc_bin_new', ),

    # LocBin Edit page
    # e.g. /fpiweb/loc_bin/edit/4/ = edit loc_bin # 4
    path('loc_bin/edit/<int:pk>/', LocBinUpdateView.as_view(),
         name='loc_bin_update', ),

    # LocBin Delete Page
    # e.g. /fpiweb/loc_bin/delete/4/ = delete loc_bin # 4
    path('loc_bin/delete/<int:pk>/', LocBinDeleteView.as_view(),
         name='loc_bin_delete', ),

    # LocTier List page
    # e.g. /fpiweb/loc_tiers/ = list of loc_tiers
    path('loc_tier/', LocTierListView.as_view(),
         name='loc_tier_view'),

    # LocTier Add page
    # e.g. /fpiweb/loc_tier/add/ = add a loc_tier
    path('loc_tier/add/', LocTierCreateView.as_view(),
         name='loc_tier_new', ),

    # LocTier Edit page
    # e.g. /fpiweb/loc_tier/edit/4/ = edit loc_tier # 4
    path('loc_tier/edit/<int:pk>/', LocTierUpdateView.as_view(),
         name='loc_tier_update', ),

    # LocTier Delete Page
    # e.g. /fpiweb/loc_tier/delete/4/ = delete loc_tier # 4
    path('loc_tier/delete/<int:pk>/', LocTierDeleteView.as_view(),
         name='loc_tier_delete', ),

    # Constraint List page
    # e.g. /fpiweb/constraints/ = list of constraints
    path('constraints/', ConstraintsListView.as_view(),
         name='constraints_view'),

    # Constraint Add page
    # e.g. /fpiweb/constraint/add/ = add a constraint
    path('constraint/add/', ConstraintCreateView.as_view(),
         name='constraint_new', ),

    # Constraint Edit page
    # e.g. /fpiweb/constraint/edit/4/ = edit constraint # 4
    path('constraint/edit/<int:pk>/', ConstraintUpdateView.as_view(),
         name='constraint_update', ),

    # Constraint Delete Page
    # e.g. /fpiweb/constraint/delete/4/ = delete constraint # 4
    path('constraint/delete/<int:pk>/', ConstraintDeleteView.as_view(),
         name='constraint_delete', ),

    # Box Add page
    # e.g.  /fpiweb/box/add/ = add a box to inventory
    path('box/new/<str:box_number>/', BoxNewView.as_view(), name='box_new'),

    # Box Edit page
    # e.g. /fpiweb/box/<pk>/edit = edit a box in inventory
    path('box/<int:pk>/edit/', BoxEditView.as_view(), name='box_edit'),

    # Box Detail page
    # e.g. /fpiweb/box/<pk>/ = view the information about a box
    path('box/<int:pk>/', BoxDetailsView.as_view(), name='box_details'),

    # Box scan page (QR code scans will start here)
    # e.g. /fpiweb/box/box12345/ = view the information about a box
    path('box/box<int:number>/', BoxScannedView.as_view(), name='box_scanned'),

    # Move or empty a box
    # e.g. /fpiweb/box/<pk>/empty_move = consume or move a box
    path('box/<int:pk>/empty_move/', BoxEmptyMoveView.as_view(),
         name='box_empty_move'),

    # Move a box
    # e.g. /fpiweb/box/<pk>/move/ = change location of box in inventory
    path('box/<int:pk>/move/', BoxMoveView.as_view(), name='box_move'),

    # fill a box
    # e.g. /fpiweb/box/<pk>/fill/ = fill an empy box and put in inventory
    path('box/<int:pk>/fill/', BoxEmptyMoveView.as_view(), name='box_fill'),

    # Empty a box
    # e.g. /fpiweb/box/<pk>/empty = consume the product in a box
    path('box/<int:pk>/empty/', BoxEmptyMoveView.as_view(), name='box_empty'),

    # send scan image or box number to server receive JSON info on box
    path('box/box_form/', BoxItemFormView.as_view(), name='box_form'),

    # e.g. /fpiweb/test_scan/ = ???
    path('test_scan/', TestScanView.as_view(), name='test_scan'),

    # Add a box to a pallet view
    # e.g. /fpiweb/build_pallet/box/box12345/ = add a box to existing pallet
    path(
        'build_pallet/<str:box_number>/',
        BuildPalletView.as_view(),
        {'box_pk': 'pk'},
        name='build_pallet_add_box'
    ),

    # Start a new pallet view
    # e.g. /fpiweb/build_pallet/ = start a new pallet
    path(
        'build_pallet/',
        BuildPalletView.as_view(),
        name='build_pallet'
    ),

    # Move all boxes in one location to a different location
    # e.g. /fpiweb/manual_pallet_move/
    path(
        'manual_pallet_move/',
        ManualPalletMoveView.as_view(),
        name='manual_pallet_move',
    ),

    # build a pallet of boxes and store in a given location
    path('build_pallet/', BuildPalletView.as_view(), name='build_pallet'),

    # generate a pdf of one or more pages of QR code labels to put on boxes
    # e.g. /fpiweb/print_labels/
    path('print_labels/', PrintLabelView.as_view(), name='print_labels'),

    # Downlaod a csv file containinng all box activity
    # e.g. /fpiweb/activity/download/
    path(
        'activity/download/',
        ActivityDownloadView.as_view(),
        name='download_activities'),

    # Manually add an empty box to the inventory system
    # e.g. /fpiweb/manual_box_status/ = add a box to the system
    path('manual_add_box/', ManualNewBoxView.as_view(),
         name='manual_add_box', ),

    # Manually check in a box
    # e.g. /fpiweb/manual_checkin_box/ = check in a box manually
    path(
        'manual_checkin_box/',
        ManualCheckinBoxView.as_view(),
        name='manual_checkin_box',
    ),

    # Manually check out a box
    # e.g. /fpiweb/manual_checkout_box/ = check out a box manually
    path(
        'manual_checkout_box/',
        ManualConsumeBoxView.as_view(),
        name='manual_checkout_box',
    ),

    # Manually move a filled box
    # e.g. /fpiweb/manual_move_box/ = move a filled box manually
    path(
        'manual_move_box/',
        ManualMoveBoxView.as_view(),
        name='manual_move_box',
    ),

    # Manually get a box status
    # e.g. /fpiweb/manual_box_status/ = determine the status of a box manually
    path(
        'manual_box_status/',
        ManualBoxStatusView.as_view(),
        name='manual_box_status',
    ),

    # Choose a user account to add or modify
    # e.g. /fpiweb/user_mgmt/ = determine the status of a box manually
    path('user_mgmt/', UserManagementView.as_view(),
         name='user_management'),

    # Add a new user account
    # e.g. /fpiweb/user_mgmt/add/ = add a new user
    path('user_mgmt/add/', UserCreateview.as_view(),
         name='user_new'),

    # Edit an existing user
    # e.g. /fpiweb/user_mgmt/edit/5/ = update an existing user
    path('user_mgmt/edit/<int:pk>', UserUpdateView.as_view(),
         name='user_edit'),

    # ProductCategory List page
    # e.g. /fpiweb/product_category/ = list of product_category
    path('product_category/', ProductCategoryListView.as_view(),
         name='product_category_view'),

    # ProductCategory Add page
    # e.g. /fpiweb/product_category/add/ = add a product_category
    path('product_category/add/', ProductCategoryCreateView.as_view(),
         name='product_category_new' ),

    # ProductCategory Edit page
    # e.g. /fpiweb/product_category/edit/4/ = edit product_category # 4
    path('product_category/edit/<int:pk>/', ProductCategoryUpdateView.as_view(),
         name='product_category_update' ),

    # Product List page
    # e.g. /fpiweb/product/ = list of product
    path('product_name/', ProductNameListView.as_view(),
         name='product_name_view'),

    # ProductCategory Add page
    # e.g. /fpiweb/product_/add/ = add a product
    path('product_name/add/', ProductNameCreateView.as_view(),
         name='product_name_new' ),

    # Product Edit page
    # e.g. /fpiweb/product/edit/4/ = edit product # 4
    path('product_name/edit/<int:pk>/', ProductNameUpdateView.as_view(),
         name='product_name_update' ),

    # ProductExample List page
    # e.g. /fpiweb/product_example/ = list of product examples
    path('product_example/', ProductExampleListView.as_view(),
         name='product_example_view'),

    # PrdductExample Add page
    # e.g. /fpiweb/product_example/add/ = add a product example
    path('product_example/add/', ProductExampleCreateView.as_view(),
         name='product_example_new', ),

    # ProductExample Edit page
    # e.g. /fpiweb/product_example/edit/4/ = edit product example # 4
    path('product_example/edit/<int:pk>/', ProductExampleUpdateView.as_view(),
         name='product_example_update', ),

    # ProductExample Delete Page
    # e.g. /fpiweb/product_example/delete/4/ = delete product_example # 4
    path('product_example/delete/<int:pk>/', ProductExampleDeleteView.as_view(),
         name='product_example_delete', ),

<<<<<<< HEAD
    # ManualLocationTable Add page
    # e.g. /fpiweb/product_example/add/ = add a product example
    path('manual_loc_table/add/', ManualLocTableCreateView.as_view(),
         name='manual_loc_table_new', ),

    # ManualLocationTable List Page
    # e.g./fpiweb/manual_loc_table/ = list of LocationTable
    path('manual_loc_table/', ManualLocTableListView.as_view(),
         name='manual_loc_table_view'),

    # ManualLocationTable Edit page
    # e.g. /fpiweb/manual_loc_table/edit/4/ = edit rebuild_loc_table # 4
    path('manual_loc_table/edit/<int:pk>/', ManualLocTableUpdateView.as_view(),
         name='manual_loc_table_update', ),

    # RebuildLocationTable Start Page
    # e.g./fpiweb/rebuild_loc_table_start/ = Update LocRow, LocBin & LocTier
    # from Constraints table
    path('rebuild_loc_table_start/', RebuildLocTableStartView.as_view(),
         name='rebuild_loc_table_start_view'),

    # RebuildLocationTable Finish Page
    # e.g./fpiweb/rebuild_loc_table_finish/ = Rebuild Location Table
    # from LocRow, LocBin, and LocTier tables
    path('rebuild_loc_table_finish/', RebuildLocTableFinishView.as_view(),
         name='rebuild_loc_table_finish_view'),

    # RebuildLocationTable Progress Page
    # e.g./fpiweb/rebuild_loc_table_progress/ = Rebuild Location Table
    # from LocRow, LocBin, and LocTier tables
    path('rebuild_loc_table_progress/', RebuildLocTableProgressView.as_view(),
         name='rebuild_loc_table_progress_view'),

=======
>>>>>>> c1a798b2
]

# EOF<|MERGE_RESOLUTION|>--- conflicted
+++ resolved
@@ -60,7 +60,6 @@
     ProductExampleUpdateView, \
     ProductExampleCreateView, \
     ProductExampleDeleteView, \
-<<<<<<< HEAD
     ProductExampleListView, \
     ManualLocTableListView, \
     ManualLocTableCreateView, \
@@ -68,10 +67,9 @@
     RebuildLocTableStartView, \
     RebuildLocTableFinishView, \
     RebuildLocTableProgressView
-=======
-    ProductExampleListView
-from fpiweb.fpiweb_views.PrintLabelView import PrintLabelView
->>>>>>> c1a798b2
+from fpiweb.fpiweb_views.PrintLabelView import \
+    PrintLabelView
+
 
 __author__ = '(Multiple)'
 __project__ = "Food-Pantry-Inventory"
@@ -376,7 +374,6 @@
     path('product_example/delete/<int:pk>/', ProductExampleDeleteView.as_view(),
          name='product_example_delete', ),
 
-<<<<<<< HEAD
     # ManualLocationTable Add page
     # e.g. /fpiweb/product_example/add/ = add a product example
     path('manual_loc_table/add/', ManualLocTableCreateView.as_view(),
@@ -409,9 +406,6 @@
     # from LocRow, LocBin, and LocTier tables
     path('rebuild_loc_table_progress/', RebuildLocTableProgressView.as_view(),
          name='rebuild_loc_table_progress_view'),
-
-=======
->>>>>>> c1a798b2
 ]
 
 # EOF