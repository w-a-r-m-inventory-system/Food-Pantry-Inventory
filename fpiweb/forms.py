--- conflicted
+++ resolved
@@ -24,10 +24,6 @@
     LocTier, \
     Product, \
     ProductCategory
-<<<<<<< HEAD
-
-=======
->>>>>>> 19ce4c16
 
 __author__ = '(Multiple)'
 __project__ = "Food-Pantry-Inventory"
@@ -77,14 +73,11 @@
 
 def tier_choices():
     return add_no_selection_choice(char_list_choices('Tier'))
-<<<<<<< HEAD
-=======
 
 
 def none_or_int(text: str) -> Optional[int]:
     """
     Convert test to a valid integer or None.
->>>>>>> 19ce4c16
 
     :param text:
     :return:
@@ -531,6 +524,13 @@
             'exp_month_end',
             # 'date_filled',
         ]
+        # widgets = {
+        #     'date_filled': Html5DateInput
+        # }
+
+    # product = forms.ModelChoiceField(
+    #
+    # )
 
     exp_year = forms.TypedChoiceField(
         choices=expire_year_choices,
@@ -644,21 +644,13 @@
     class Meta:
         model = Box
         fields = [
-<<<<<<< HEAD
             'id',
-=======
-            'box_id',
->>>>>>> 19ce4c16
             'box_number',
             'product',
             'exp_year',
         ]
 
-<<<<<<< HEAD
     id = forms.IntegerField(
-=======
-    box_id = forms.IntegerField(
->>>>>>> 19ce4c16
         required=True,
         widget=forms.HiddenInput
     )
@@ -667,10 +659,7 @@
         max_length=Box.box_number_max_length,
         min_length=Box.box_number_min_length,
         disabled=True,
-<<<<<<< HEAD
         required=False,
-=======
->>>>>>> 19ce4c16
     )
 
     product = forms.ModelChoiceField(
@@ -684,7 +673,6 @@
         help_text=Box.exp_year_help_text,
     )
 
-<<<<<<< HEAD
 
 class PrintLabelsForm(forms.Form):
 
@@ -694,6 +682,4 @@
         initial=10,
     )
 
-=======
->>>>>>> 19ce4c16
 # EOF