"""
models.py - Define the database tables using ORM models.
"""
from enum import Enum, unique

from django.db import models
from django.utils import timezone

__author__ = "(Multiple)"
__project__ = "Food-Pantry-Inventory"
__creation_date__ = "04/01/2019"


class BoxType(models.Model):
    """
    Type of box (Evan's boxes, large boxes, etc.) and default quantity.
    """

    id_help_text = "Internal record identifier for box type."
    id = models.AutoField(
        "Internal Box Type ID", primary_key=True, help_text=id_help_text
    )
    """ Internal record identifier for box type. """

    box_type_code_help_text = "Type of box (code or shorthand)."
    box_type_code = models.CharField(
        "Box Type Code", max_length=10, unique=True, help_text=box_type_code_help_text
    )
    """ Type of box (code or shorthand). """

    box_type_descr_help_text = "Type of box (description)."
    box_type_descr = models.CharField(
        "Box Type Description", max_length=30, help_text=box_type_descr_help_text
    )
    """ Type of box (description). """

    box_type_qty_help_text = (
        "Number of items (usually cans) that can " "typically fix in this box."
    )
    box_type_qty = models.IntegerField(
        "Default Box Type Quantity", help_text=box_type_qty_help_text
    )
    """ Number of items (usually cans) that can typically fix in this box. """

    # define a default display of box_type
    def __str__(self):
        """ Default way to display this box type record. """
        display = (
            f"{self.box_type_code} - {self.box_type_descr} " f"({self.box_type_qty})"
        )
        return display

    class Meta:
        ordering = ["box_type_code"]
        app_label = "fpiweb"


class ProductCategory(models.Model):
    """
    Category or group of product. i.e. Tomato Soup, Canned Pasta, Fruits
    """

    id_help_text = "Internal record identifier for product category."
    id = models.AutoField(
        "Internal Product Category ID", primary_key=True, help_text=id_help_text
    )
    """ Internal record identifier for product category. """

    prod_cat_name_help_text = "Name of this product category."
    prod_cat_name = models.CharField(
        "Product Category Name",
        max_length=30,
        unique=True,
        help_text=prod_cat_name_help_text,
    )
    """ Name of this product category. """

    prod_cat_descr_help_text = "Description of this product category."
    prod_cat_descr = models.TextField(
        "Product Category Description", null=True, help_text=prod_cat_descr_help_text
    )
    """ Description of this product category. """

    # define a default display of product Category
    def __str__(self):
        """ Default way to display this product category record. """
        display = f"{self.prod_cat_name}"
        if self.prod_cat_descr:
            display += f" - {self.prod_cat_descr[:50]}"
        return display

    class Meta:
        ordering = ["prod_cat_name"]
        app_label = "fpiweb"


class Product(models.Model):
    """
    Product name and attributes.  Oranges, Pineapple, Mixed Fruit are products
    within the Fruits category
    """

    id_help_text = "Internal record identifier for product."
    id = models.AutoField(
        "Internal Product ID", primary_key=True, help_text=id_help_text
    )
    """ Internal record identifier for product. """

    prod_name_help_text = "Name of this product."
    prod_name = models.CharField(
        "product Name", max_length=30, unique=True, help_text=prod_name_help_text
    )
    """ Name of this product. """

    prod_cat_help_text = "Product category associated with this product."
    prod_cat = models.ForeignKey(
        ProductCategory,
        on_delete=models.PROTECT,
        verbose_name="Product Category",
        help_text=prod_cat_help_text,
    )
    """ Product category associated with this product. """

    # define a default display of product
    def __str__(self):
        """ Default way to display this product record. """
        display = f"{self.prod_name} ({self.prod_cat})"
        return display

    class Meta:
        ordering = ["prod_name"]
        app_label = "fpiweb"


class Box(models.Model):
    """
    Box or container for product.
    """

    id_help_text = "Internal record identifier for box."
    id = models.AutoField("Internal Box ID", primary_key=True, help_text=id_help_text)
    """ Internal record identifier for box. """

    box_number_help_text = "Number printed in the label on the box."
    box_number = models.CharField(
        "Visible Box Number", max_length=8, unique=True, help_text=box_number_help_text
    )
    """ Number printed in the label on the box. """

    box_type_help_text = "Type of box with this number."
    box_type = models.ForeignKey(
        BoxType,
        on_delete=models.PROTECT,
        verbose_name="Type of Box",
        help_text=box_type_help_text.index,
    )
    """ Type of box with this number. """

    loc_row_help_text = "Row containing this box, if filled."
    loc_row = models.CharField(
<<<<<<< HEAD
        "Row Location", max_length=2, null=True, help_text=loc_row_help_text
=======
        'Row Location',
        max_length=2,
        null=True,
        blank=True,
        help_text=loc_row_help_text,
>>>>>>> 7165e64b
    )
    """ Row containing this box, if filled. """

    loc_bin_help_text = "Bin containing this box, if filled."
    loc_bin = models.CharField(
        "Bin Location", max_length=2, null=True, blank=True, help_text=loc_bin_help_text
    )
    """ Bin containing this box, if filled. """

    loc_tier_help_text = "Tier containing this box, if filled."
    loc_tier = models.CharField(
        "Tier Location",
        max_length=2,
        null=True,
        blank=True,
        help_text=loc_tier_help_text,
    )
    """ Tier containing this box, if filled. """

    product_help_text = "Product contained in this box, if filled."
    product = models.ForeignKey(
        Product,
        on_delete=models.PROTECT,
        verbose_name="product",
        null=True,
        blank=True,
        help_text=product_help_text,
    )
    """ Product contained in this box, if filled. """

    exp_year_help_text = "Year the product expires, if filled."
    exp_year = models.IntegerField(
        "Year Product Expires", null=True, blank=True, help_text=exp_year_help_text
    )
    """ Year the product expires, if filled. """

    exp_month_start_help_text = (
        "Optional starting month range of when the " "product expires, if filled."
    )
    exp_month_start = models.IntegerField(
        "Expiration Start Month (Optional)",
        null=True,
        blank=True,
        help_text=exp_month_start_help_text,
    )
    """ 
    Optional starting month range of when the product expires, if filled. 
    """

    exp_month_end_help_text = (
        "Optional ending month range of when the " "product expires, if filled."
    )
    exp_month_end = models.IntegerField(
        "Expiration End Month (Optional)",
        null=True,
        blank=True,
        help_text=exp_month_end_help_text,
    )
    """ Optional emding month range of when the product expires, if filled. """

    date_filled_help_text = "Approximate date box was filled, if filled."
    date_filled = models.DateTimeField(
        "Date Box Filled", null=True, blank=True, help_text=date_filled_help_text
    )
    """ Approximate date box was filled, if filled. """

    quantity_help_text = (
        "Approximate or default number of items in the " "box, if filled."
    )
    quantity = models.IntegerField(
        "Quantity in Box", null=True, blank=True, help_text=quantity_help_text
    )
    """ Approximate or default number of items in the box, if filled. """

    # define a default display of Box
    def __str__(self):
        """ Default way to display this box record. """
        if self.exp_month_start or self.exp_month_end:
            display = (
                f"{self.box_number} ({self.box_type}) "
                f"{self.loc_row}/{self.loc_bin}/{self.loc_tier} "
                f"{self.product} {self.quantity}"
                f"{self.exp_year} "
                f"({self.exp_month_start}-{self.exp_month_end})"
                f"{self.date_filled}"
            )
        else:
            display = (
                f"{self.box_number} ({self.box_type}) "
                f"{self.loc_row}/{self.loc_bin}/{self.loc_tier} "
                f"{self.product} {self.quantity}"
                f"{self.exp_year} {self.date_filled}"
            )
        return display

    class Meta:
        ordering = ["box_number"]
        app_label = "fpiweb"


class Activity(models.Model):
    """
    Activity (history) from the past.
    """

    id_help_text = "Internal record identifier for an activity."
    id = models.AutoField(
        "Internal Activity ID", primary_key=True, help_text=id_help_text
    )
    """ Internal record identifier for an activity. """

    box_number_help_text = "Box number on box at time of consumption."
    box_number = models.CharField(
        "Visible Box Number", max_length=8, help_text=box_number_help_text
    )
    """ Box number on box at time of consumption. """

    box_type_help_text = "Box type holding consumed product."
    box_type = models.CharField(
        "Box Type Code", max_length=10, help_text=box_type_help_text
    )
    """ Box type holding consumed product. """

    loc_row_help_text = "Row box was in at the time product was consumed."
    loc_row = models.CharField(
        "Row Location", max_length=2, help_text=loc_row_help_text
    )
    """ Row box was in at the time product was consumed. """

    loc_bin_help_text = "Bin box was in at the time product was consumed."
    loc_bin = models.CharField(
        "Bin Location", max_length=2, help_text=loc_bin_help_text
    )
    """ Bin box was in at the time product was consumed. """

    loc_tier_help_text = "Tier box was in at the time product was consumed."
    loc_tier = models.CharField(
        "Tier Location", max_length=2, help_text=loc_tier_help_text
    )
    """ Tier box was in at the time product was consumed. """

    prod_name_help_text = "Product contained in box at time of consumption."
    prod_name = models.CharField(
        "Product Name", max_length=30, help_text=prod_name_help_text
    )
    """ Product contained in box at time of consumption. """

    prod_cat_name_help_text = "Category of product consumed."
    prod_cat_name = models.CharField(
        "Product Category Name", max_length=30, help_text=prod_cat_name_help_text
    )
    """ Category of product consumed. """

    date_filled_help_text = "Approximate date product was put in the box."
    date_filled = models.DateField("Date Box Filled", help_text=date_filled_help_text)
    """ Approximate date product was put in the box. """

    date_consumed_help_text = "Date product was consumed."
    date_consumed = models.DateField(
        "Date Box Emptied", help_text=date_consumed_help_text
    )
    """ Date product was consumed. """

    duration_help_text = "Number of days between date box was filled and " "consumed."
    duration = models.IntegerField("Duration", help_text=duration_help_text)
    """ Number of days between date box was filled and consumed. """

    exp_year_help_text = "Year product would have expired."
    exp_year = models.IntegerField("Year Expired", help_text=exp_year_help_text)
    """ Year product would have expired. """

    exp_month_start_help_text = "Optional starting month product " "would have expired."
    exp_month_start = models.IntegerField(
        "Start Expiration Month",
        null=True,
        blank=True,
        help_text=exp_month_start_help_text,
    )
    """ Optional starting month product would have expired. """

    exp_month_end_help_text = "Optional ending month product would " "have expired."
    exp_month_end = models.IntegerField(
        "End Expiration Month", null=True, blank=True, help_text=exp_month_end_help_text
    )
    """ Optional ending month product would have expired. """

    quantity_help_text = "Approximate number of items in the box when it " "was filled."
    quantity = models.IntegerField(
        "Quantity in Box", null=True, help_text=quantity_help_text
    )
    """ Approximate number of items in the box when it was filled. """

    # define a default display of Activity
    def __str__(self):
        """ Default way to display this activity record. """
        if self.date_filled:
            display = (
                f"{self.box_number} ({self.box_type_code}) "
                f"{self.prod_name} ({self.prod_cat_name}) "
                f"{self.quantity} "
                f"{self.exp_year}"
                f"({self.exp_month_start}-"
                f"{self.exp_month_end})"
                f"{self.date_filled} - {self.date_consumed}"
                f"({self.duration}) at "
                f"{self.loc_row} / "
                f"{self.loc_bin} / "
                f"{self.loc_tier}"
            )
        else:
            display = f"{self.box_number} ({self.box_type_code}) - Empty"
        return display

    class Meta:
        ordering = ["-date_consumed", "box_number"]
        app_label = "fpiweb"


@unique
class CONSTRAINT_NAME_KEYS(Enum):
    """
    Valid constraint key values with associated names for each key.
    """

    TIER: "Tier"
    ROW: "Row"
    BIN: "Bin"
    EXP_YEAR: "Expiration Year"
    QUANTITY: "Quantity"


class Constraints(models.Model):
    """
    Constraints of valid values.
    """

    class Meta:
        ordering = ['constraint_name']
        app_label = 'fpiweb'

    # Constraint Choice Names
    INT_RANGE = "Int-MM"
    CHAR_RANGE = "Char-MM"
    INT_LIST = "Int-List"
    CHAR_LIST = "Char-List"

    CONSTRAINT_TYPE_CHOICES = (
        (INT_RANGE, "Integer Min/Max"),
        (CHAR_RANGE, "Character Min/Max"),
        (INT_LIST, "Integer Valid List"),
        (CHAR_LIST, "Character Valid List"),
    )

    id_help_text = "Internal record identifier for a constraint."
    id = models.AutoField(
        "Internal Constraint ID", primary_key=True, help_text=id_help_text
    )
    """ Internal record identifier for a constraint. """

    constraint_name_help_text = "Coded name of a constraint."
    constraint_name = models.CharField(
        "Constraint Name",
        max_length=30,
        unique=True,
        help_text=constraint_name_help_text,
    )
    """ Coded name of a constraint. """

    constraint_descr_help_text = "Description of this constraint."
    constraint_descr = models.TextField(
        "Constraint Description", null=True, help_text=constraint_descr_help_text
    )
    """ Description of this constraint. """

    constraint_type_help_text = (
        "Type of constraint (integer or character, " "list or range)."
    )
    constraint_type = models.CharField(
        "Constraint Type",
        max_length=15,
        choices=CONSTRAINT_TYPE_CHOICES,
        help_text=constraint_type_help_text,
    )
    """ Type of constraint (integer or character, list or range). """

    constraint_min_help_text = "If a range, what is the minimum valid value?"
    constraint_min = models.CharField(
        "Minimum Valid Constraint",
        null=True,
        max_length=30,
        blank=True,
        help_text=constraint_min_help_text,
    )
    """ If a range, what is the minimum valid value? """

    constraint_max_help_text = "If a range, what is the maximum valid value?"
    constraint_max = models.CharField(
        "Maximum Valid Constraint",
        null=True,
        max_length=30,
        blank=True,
        help_text=constraint_max_help_text,
    )
    """ If a range, what is the maximum valid value? """

    constraint_list_help_text = "If a list, what are the valid values?"
    constraint_list = models.CharField(
        "Valid Constraint List",
        null=True,
        max_length=500,
        blank=True,
        help_text=constraint_list_help_text,
    )
    """ If a list, what are the valid values? """

    # define a default display of Constraints
    def __str__(self):
        """ Default way to display this constraint record. """
        if self.constraint_type in [self.INT_RANGE, self.CHAR_RANGE]:
            display = (
                f"{self.constraint_name} - {self.constraint_min} to "
                f"{self.constraint_max} ({self.constraint_type})"
            )
        else:
            display = (
                f"{self.constraint_name} - {self.constraint_list} "
                f"({self.constraint_type})"
            )
        if self.constraint_descr:
            display += f" -- {self.constraint_descr[:50]}"
        return display

    class Meta:
        ordering = ["constraint_name"]
        app_label = "fpiweb"

    @staticmethod
    def get_values(constraint_name):
        try:
            constraint = Constraints.objects.get(
                constraint_name__iexact=constraint_name)
        except Constraints.DoesNotExist:
            return None

        if constraint.constraint_type == Constraints.INT_RANGE:
            return [
                int(constraint.constraint_min),
                int(constraint.constraint_max),
            ]

        if constraint.constraint_type == Constraints.CHAR_RANGE:
            return [
                constraint.constraint_min,
                constraint.constraint_max,
            ]

        if constraint.constraint_type == Constraints.INT_LIST:
            if not constraint.constraint_list:
                return []

            values = []
            for piece in constraint.constraint_list.split(','):
                piece = piece.strip()
                values.append(int(piece))
            return values

        if constraint.constraint_type == Constraints.CHAR_LIST:
            if not constraint.constraint_list:
                return []

            values = []
            for piece in constraint.constraint_list.split(','):
                piece = piece.strip()
                values.append(piece)
            return values

        raise ValueError(
            f"Unrecognized constraint_type {constraint.constraint_type}")


class ProductExample(models.Model):
    """
    Examples of items that go into a labeled product.
    """

    id_help_text = "Internal reccord identifier for product example"
    id = models.AutoField(
        "Internal Product Example ID", primary_key=True, help_text=id_help_text
    )
    """ Internal reccord identifier for product example"""

    prod_example_name_help_text = "Name of example product."
    prod_example_name = models.CharField(
        "Product Example Name",
        max_length=30,
        unique=True,
        help_text=prod_example_name_help_text,
    )
    """Name of example product."""

    prod_id_help_text = "Product with which this product name is associated."
    prod_id = models.ForeignKey(
        Product,
        on_delete=models.PROTECT,
        verbose_name="Product",
        help_text=prod_id_help_text,
    )
    """ Product with which this product name is associated. """

    def __str__(self):
        """ Default way to display this product example """
        display = f"{self.prod_example_name} ({self.prod_id})"
        return display

    class Meta:
        ordering = ["prod_example_name"]
        app_label = "fpiweb"


# EOF<|MERGE_RESOLUTION|>--- conflicted
+++ resolved
@@ -6,7 +6,7 @@
 from django.db import models
 from django.utils import timezone
 
-__author__ = "(Multiple)"
+__author__ = '(Multiple)'
 __project__ = "Food-Pantry-Inventory"
 __creation_date__ = "04/01/2019"
 
@@ -16,43 +16,50 @@
     Type of box (Evan's boxes, large boxes, etc.) and default quantity.
     """
 
-    id_help_text = "Internal record identifier for box type."
+    id_help_text = 'Internal record identifier for box type.'
     id = models.AutoField(
-        "Internal Box Type ID", primary_key=True, help_text=id_help_text
+        'Internal Box Type ID',
+        primary_key=True,
+        help_text=id_help_text,
     )
     """ Internal record identifier for box type. """
 
-    box_type_code_help_text = "Type of box (code or shorthand)."
+    box_type_code_help_text = 'Type of box (code or shorthand).'
     box_type_code = models.CharField(
-        "Box Type Code", max_length=10, unique=True, help_text=box_type_code_help_text
+        'Box Type Code',
+        max_length=10,
+        unique=True,
+        help_text=box_type_code_help_text,
     )
     """ Type of box (code or shorthand). """
 
-    box_type_descr_help_text = "Type of box (description)."
+    box_type_descr_help_text = 'Type of box (description).'
     box_type_descr = models.CharField(
-        "Box Type Description", max_length=30, help_text=box_type_descr_help_text
+        'Box Type Description',
+        max_length=30,
+        help_text=box_type_descr_help_text,
     )
     """ Type of box (description). """
 
     box_type_qty_help_text = (
-        "Number of items (usually cans) that can " "typically fix in this box."
+        'Number of items (usually cans) that can typically fix in this box.'
     )
     box_type_qty = models.IntegerField(
-        "Default Box Type Quantity", help_text=box_type_qty_help_text
+        'Default Box Type Quantity',
+        help_text=box_type_qty_help_text,
     )
     """ Number of items (usually cans) that can typically fix in this box. """
 
     # define a default display of box_type
     def __str__(self):
         """ Default way to display this box type record. """
-        display = (
-            f"{self.box_type_code} - {self.box_type_descr} " f"({self.box_type_qty})"
-        )
+        display = f'{self.box_type_code} - {self.box_type_descr} ' \
+            f'({self.box_type_qty})'
         return display
 
     class Meta:
-        ordering = ["box_type_code"]
-        app_label = "fpiweb"
+        ordering = ['box_type_code']
+        app_label = 'fpiweb'
 
 
 class ProductCategory(models.Model):
@@ -60,38 +67,42 @@
     Category or group of product. i.e. Tomato Soup, Canned Pasta, Fruits
     """
 
-    id_help_text = "Internal record identifier for product category."
+    id_help_text = 'Internal record identifier for product category.'
     id = models.AutoField(
-        "Internal Product Category ID", primary_key=True, help_text=id_help_text
+        'Internal Product Category ID',
+        primary_key=True,
+        help_text=id_help_text,
     )
     """ Internal record identifier for product category. """
 
-    prod_cat_name_help_text = "Name of this product category."
+    prod_cat_name_help_text = 'Name of this product category.'
     prod_cat_name = models.CharField(
-        "Product Category Name",
+        'Product Category Name',
         max_length=30,
         unique=True,
         help_text=prod_cat_name_help_text,
     )
     """ Name of this product category. """
 
-    prod_cat_descr_help_text = "Description of this product category."
+    prod_cat_descr_help_text = 'Description of this product category.'
     prod_cat_descr = models.TextField(
-        "Product Category Description", null=True, help_text=prod_cat_descr_help_text
+        'Product Category Description',
+        null=True,
+        help_text=prod_cat_descr_help_text,
     )
     """ Description of this product category. """
 
     # define a default display of product Category
     def __str__(self):
         """ Default way to display this product category record. """
-        display = f"{self.prod_cat_name}"
+        display = f'{self.prod_cat_name}'
         if self.prod_cat_descr:
-            display += f" - {self.prod_cat_descr[:50]}"
+            display += f' - {self.prod_cat_descr[:50]}'
         return display
 
     class Meta:
-        ordering = ["prod_cat_name"]
-        app_label = "fpiweb"
+        ordering = ['prod_cat_name']
+        app_label = 'fpiweb'
 
 
 class Product(models.Model):
@@ -100,23 +111,28 @@
     within the Fruits category
     """
 
-    id_help_text = "Internal record identifier for product."
+    id_help_text = 'Internal record identifier for product.'
     id = models.AutoField(
-        "Internal Product ID", primary_key=True, help_text=id_help_text
+        'Internal Product ID',
+        primary_key=True,
+        help_text=id_help_text,
     )
     """ Internal record identifier for product. """
 
-    prod_name_help_text = "Name of this product."
+    prod_name_help_text = 'Name of this product.'
     prod_name = models.CharField(
-        "product Name", max_length=30, unique=True, help_text=prod_name_help_text
+        'product Name',
+        max_length=30,
+        unique=True,
+        help_text=prod_name_help_text,
     )
     """ Name of this product. """
 
-    prod_cat_help_text = "Product category associated with this product."
+    prod_cat_help_text = 'Product category associated with this product.'
     prod_cat = models.ForeignKey(
         ProductCategory,
         on_delete=models.PROTECT,
-        verbose_name="Product Category",
+        verbose_name='Product Category',
         help_text=prod_cat_help_text,
     )
     """ Product category associated with this product. """
@@ -124,12 +140,12 @@
     # define a default display of product
     def __str__(self):
         """ Default way to display this product record. """
-        display = f"{self.prod_name} ({self.prod_cat})"
+        display = f'{self.prod_name} ({self.prod_cat})'
         return display
 
     class Meta:
-        ordering = ["prod_name"]
-        app_label = "fpiweb"
+        ordering = ['prod_name']
+        app_label = 'fpiweb'
 
 
 class Box(models.Model):
@@ -137,17 +153,24 @@
     Box or container for product.
     """
 
-    id_help_text = "Internal record identifier for box."
-    id = models.AutoField("Internal Box ID", primary_key=True, help_text=id_help_text)
+    id_help_text = 'Internal record identifier for box.'
+    id = models.AutoField(
+        'Internal Box ID',
+        primary_key=True,
+        help_text=id_help_text,
+    )
     """ Internal record identifier for box. """
 
     box_number_help_text = "Number printed in the label on the box."
     box_number = models.CharField(
-        "Visible Box Number", max_length=8, unique=True, help_text=box_number_help_text
+        'Visible Box Number',
+        max_length=8,
+        unique=True,
+        help_text=box_number_help_text,
     )
     """ Number printed in the label on the box. """
 
-    box_type_help_text = "Type of box with this number."
+    box_type_help_text = 'Type of box with this number.'
     box_type = models.ForeignKey(
         BoxType,
         on_delete=models.PROTECT,
@@ -156,29 +179,29 @@
     )
     """ Type of box with this number. """
 
-    loc_row_help_text = "Row containing this box, if filled."
+    loc_row_help_text = 'Row containing this box, if filled.'
     loc_row = models.CharField(
-<<<<<<< HEAD
-        "Row Location", max_length=2, null=True, help_text=loc_row_help_text
-=======
         'Row Location',
         max_length=2,
         null=True,
         blank=True,
         help_text=loc_row_help_text,
->>>>>>> 7165e64b
     )
     """ Row containing this box, if filled. """
 
-    loc_bin_help_text = "Bin containing this box, if filled."
+    loc_bin_help_text = 'Bin containing this box, if filled.'
     loc_bin = models.CharField(
-        "Bin Location", max_length=2, null=True, blank=True, help_text=loc_bin_help_text
+        'Bin Location',
+        max_length=2,
+        null=True,
+        blank=True,
+        help_text=loc_bin_help_text,
     )
     """ Bin containing this box, if filled. """
 
-    loc_tier_help_text = "Tier containing this box, if filled."
+    loc_tier_help_text = 'Tier containing this box, if filled.'
     loc_tier = models.CharField(
-        "Tier Location",
+        'Tier Location',
         max_length=2,
         null=True,
         blank=True,
@@ -186,58 +209,67 @@
     )
     """ Tier containing this box, if filled. """
 
-    product_help_text = "Product contained in this box, if filled."
+    product_help_text = 'Product contained in this box, if filled.'
     product = models.ForeignKey(
         Product,
         on_delete=models.PROTECT,
-        verbose_name="product",
+        verbose_name='product',
         null=True,
         blank=True,
         help_text=product_help_text,
     )
     """ Product contained in this box, if filled. """
 
-    exp_year_help_text = "Year the product expires, if filled."
+    exp_year_help_text = 'Year the product expires, if filled.'
     exp_year = models.IntegerField(
-        "Year Product Expires", null=True, blank=True, help_text=exp_year_help_text
+        'Year Product Expires',
+        null=True,
+        blank=True,
+        help_text=exp_year_help_text,
     )
     """ Year the product expires, if filled. """
 
     exp_month_start_help_text = (
-        "Optional starting month range of when the " "product expires, if filled."
+        'Optional starting month range of when the product expires, if filled.'
     )
     exp_month_start = models.IntegerField(
-        "Expiration Start Month (Optional)",
-        null=True,
-        blank=True,
-        help_text=exp_month_start_help_text,
+        'Expiration Start Month (Optional)',
+        null=True,
+        blank=True,
+        help_text=exp_month_start_help_text
     )
     """ 
     Optional starting month range of when the product expires, if filled. 
     """
 
     exp_month_end_help_text = (
-        "Optional ending month range of when the " "product expires, if filled."
+        'Optional ending month range of when the product expires, if filled.'
     )
     exp_month_end = models.IntegerField(
-        "Expiration End Month (Optional)",
+        'Expiration End Month (Optional)',
         null=True,
         blank=True,
         help_text=exp_month_end_help_text,
     )
     """ Optional emding month range of when the product expires, if filled. """
 
-    date_filled_help_text = "Approximate date box was filled, if filled."
+    date_filled_help_text = 'Approximate date box was filled, if filled.'
     date_filled = models.DateTimeField(
-        "Date Box Filled", null=True, blank=True, help_text=date_filled_help_text
+        'Date Box Filled',
+        null=True,
+        blank=True,
+        help_text=date_filled_help_text,
     )
     """ Approximate date box was filled, if filled. """
 
     quantity_help_text = (
-        "Approximate or default number of items in the " "box, if filled."
+        'Approximate or default number of items in the box, if filled.'
     )
     quantity = models.IntegerField(
-        "Quantity in Box", null=True, blank=True, help_text=quantity_help_text
+        'Quantity in Box',
+        null=True,
+        blank=True,
+        help_text=quantity_help_text,
     )
     """ Approximate or default number of items in the box, if filled. """
 
@@ -246,116 +278,151 @@
         """ Default way to display this box record. """
         if self.exp_month_start or self.exp_month_end:
             display = (
-                f"{self.box_number} ({self.box_type}) "
-                f"{self.loc_row}/{self.loc_bin}/{self.loc_tier} "
-                f"{self.product} {self.quantity}"
-                f"{self.exp_year} "
-                f"({self.exp_month_start}-{self.exp_month_end})"
-                f"{self.date_filled}"
+                f'{self.box_number} ({self.box_type}) ' 
+                f'{self.loc_row}/{self.loc_bin}/{self.loc_tier} '
+                f'{self.product} {self.quantity}' 
+                f'{self.exp_year} ' 
+                f'({self.exp_month_start}-{self.exp_month_end})' 
+                f'{self.date_filled}'
             )
         else:
             display = (
-                f"{self.box_number} ({self.box_type}) "
-                f"{self.loc_row}/{self.loc_bin}/{self.loc_tier} "
-                f"{self.product} {self.quantity}"
-                f"{self.exp_year} {self.date_filled}"
+                f'{self.box_number} ({self.box_type}) ' 
+                f'{self.loc_row}/{self.loc_bin}/{self.loc_tier} ' 
+                f'{self.product} {self.quantity}' 
+                f'{self.exp_year} {self.date_filled}'
             )
         return display
 
     class Meta:
-        ordering = ["box_number"]
-        app_label = "fpiweb"
+        ordering = ['box_number']
+        app_label = 'fpiweb'
 
 
 class Activity(models.Model):
     """
     Activity (history) from the past.
     """
-
-    id_help_text = "Internal record identifier for an activity."
+    id_help_text = 'Internal record identifier for an activity.'
     id = models.AutoField(
-        "Internal Activity ID", primary_key=True, help_text=id_help_text
+        'Internal Activity ID',
+        primary_key=True,
+        help_text=id_help_text,
     )
     """ Internal record identifier for an activity. """
 
-    box_number_help_text = "Box number on box at time of consumption."
+    box_number_help_text = 'Box number on box at time of consumption.'
     box_number = models.CharField(
-        "Visible Box Number", max_length=8, help_text=box_number_help_text
+        'Visible Box Number',
+        max_length=8,
+        help_text=box_number_help_text,
     )
     """ Box number on box at time of consumption. """
 
-    box_type_help_text = "Box type holding consumed product."
+    box_type_help_text = 'Box type holding consumed product.'
     box_type = models.CharField(
-        "Box Type Code", max_length=10, help_text=box_type_help_text
+        'Box Type Code',
+        max_length=10,
+        help_text=box_type_help_text,
     )
     """ Box type holding consumed product. """
 
-    loc_row_help_text = "Row box was in at the time product was consumed."
+    loc_row_help_text = 'Row box was in at the time product was consumed.'
     loc_row = models.CharField(
-        "Row Location", max_length=2, help_text=loc_row_help_text
+        'Row Location',
+        max_length=2,
+        help_text=loc_row_help_text,
     )
     """ Row box was in at the time product was consumed. """
 
-    loc_bin_help_text = "Bin box was in at the time product was consumed."
+    loc_bin_help_text = 'Bin box was in at the time product was consumed.'
     loc_bin = models.CharField(
-        "Bin Location", max_length=2, help_text=loc_bin_help_text
+        'Bin Location',
+        max_length=2,
+        help_text=loc_bin_help_text,
     )
     """ Bin box was in at the time product was consumed. """
 
-    loc_tier_help_text = "Tier box was in at the time product was consumed."
+    loc_tier_help_text = 'Tier box was in at the time product was consumed.'
     loc_tier = models.CharField(
-        "Tier Location", max_length=2, help_text=loc_tier_help_text
+        'Tier Location',
+        max_length=2,
+        help_text=loc_tier_help_text,
     )
     """ Tier box was in at the time product was consumed. """
 
-    prod_name_help_text = "Product contained in box at time of consumption."
+    prod_name_help_text = 'Product contained in box at time of consumption.'
     prod_name = models.CharField(
-        "Product Name", max_length=30, help_text=prod_name_help_text
+        'Product Name',
+        max_length=30,
+        help_text=prod_name_help_text,
     )
     """ Product contained in box at time of consumption. """
 
-    prod_cat_name_help_text = "Category of product consumed."
+    prod_cat_name_help_text = 'Category of product consumed.'
     prod_cat_name = models.CharField(
-        "Product Category Name", max_length=30, help_text=prod_cat_name_help_text
+        'Product Category Name',
+        max_length=30,
+        help_text=prod_cat_name_help_text,
     )
     """ Category of product consumed. """
 
-    date_filled_help_text = "Approximate date product was put in the box."
-    date_filled = models.DateField("Date Box Filled", help_text=date_filled_help_text)
+    date_filled_help_text = 'Approximate date product was put in the box.'
+    date_filled = models.DateField(
+        'Date Box Filled',
+        help_text=date_filled_help_text,
+    )
     """ Approximate date product was put in the box. """
 
-    date_consumed_help_text = "Date product was consumed."
+    date_consumed_help_text = 'Date product was consumed.'
     date_consumed = models.DateField(
-        "Date Box Emptied", help_text=date_consumed_help_text
+        'Date Box Emptied',
+        help_text=date_consumed_help_text,
     )
     """ Date product was consumed. """
 
-    duration_help_text = "Number of days between date box was filled and " "consumed."
-    duration = models.IntegerField("Duration", help_text=duration_help_text)
+    duration_help_text = (
+        'Number of days between date box was filled and consumed.'
+    )
+    duration = models.IntegerField(
+        'Duration',
+        help_text=duration_help_text,
+    )
     """ Number of days between date box was filled and consumed. """
 
-    exp_year_help_text = "Year product would have expired."
-    exp_year = models.IntegerField("Year Expired", help_text=exp_year_help_text)
+    exp_year_help_text = 'Year product would have expired.'
+    exp_year = models.IntegerField(
+        'Year Expired',
+        help_text=exp_year_help_text,
+    )
     """ Year product would have expired. """
 
-    exp_month_start_help_text = "Optional starting month product " "would have expired."
+    exp_month_start_help_text = 'Optional starting month product ' \
+                                       'would have expired.'
     exp_month_start = models.IntegerField(
-        "Start Expiration Month",
+        'Start Expiration Month',
         null=True,
         blank=True,
         help_text=exp_month_start_help_text,
     )
     """ Optional starting month product would have expired. """
 
-    exp_month_end_help_text = "Optional ending month product would " "have expired."
+    exp_month_end_help_text = 'Optional ending month product would ' \
+                                     'have expired.'
     exp_month_end = models.IntegerField(
-        "End Expiration Month", null=True, blank=True, help_text=exp_month_end_help_text
+        'End Expiration Month',
+        null=True,
+        blank=True,
+        help_text=exp_month_end_help_text,
     )
     """ Optional ending month product would have expired. """
 
-    quantity_help_text = "Approximate number of items in the box when it " "was filled."
+    quantity_help_text = 'Approximate number of items in the box when it ' \
+                         'was filled.'
     quantity = models.IntegerField(
-        "Quantity in Box", null=True, help_text=quantity_help_text
+        'Quantity in Box',
+        null=True,
+        help_text=quantity_help_text,
     )
     """ Approximate number of items in the box when it was filled. """
 
@@ -364,25 +431,25 @@
         """ Default way to display this activity record. """
         if self.date_filled:
             display = (
-                f"{self.box_number} ({self.box_type_code}) "
-                f"{self.prod_name} ({self.prod_cat_name}) "
-                f"{self.quantity} "
-                f"{self.exp_year}"
-                f"({self.exp_month_start}-"
-                f"{self.exp_month_end})"
-                f"{self.date_filled} - {self.date_consumed}"
-                f"({self.duration}) at "
-                f"{self.loc_row} / "
-                f"{self.loc_bin} / "
-                f"{self.loc_tier}"
+                f'{self.box_number} ({self.box_type_code}) '
+                f'{self.prod_name} ({self.prod_cat_name}) '
+                f'{self.quantity} '
+                f'{self.exp_year}'
+                f'({self.exp_month_start}-'
+                f'{self.exp_month_end})'
+                f'{self.date_filled} - {self.date_consumed}'
+                f'({self.duration}) at '
+                f'{self.loc_row} / '
+                f'{self.loc_bin} / '
+                f'{self.loc_tier}'
             )
         else:
-            display = f"{self.box_number} ({self.box_type_code}) - Empty"
+            display = f'{self.box_number} ({self.box_type_code}) - Empty'
         return display
 
     class Meta:
-        ordering = ["-date_consumed", "box_number"]
-        app_label = "fpiweb"
+        ordering = ['-date_consumed', 'box_number']
+        app_label = 'fpiweb'
 
 
 @unique
@@ -390,12 +457,11 @@
     """
     Valid constraint key values with associated names for each key.
     """
-
-    TIER: "Tier"
-    ROW: "Row"
-    BIN: "Bin"
-    EXP_YEAR: "Expiration Year"
-    QUANTITY: "Quantity"
+    TIER: 'Tier'
+    ROW: 'Row'
+    BIN: 'Bin'
+    EXP_YEAR: 'Expiration Year'
+    QUANTITY: 'Quantity'
 
 
 class Constraints(models.Model):
@@ -408,53 +474,56 @@
         app_label = 'fpiweb'
 
     # Constraint Choice Names
-    INT_RANGE = "Int-MM"
-    CHAR_RANGE = "Char-MM"
-    INT_LIST = "Int-List"
-    CHAR_LIST = "Char-List"
+    INT_RANGE = 'Int-MM'
+    CHAR_RANGE = 'Char-MM'
+    INT_LIST = 'Int-List'
+    CHAR_LIST = 'Char-List'
 
     CONSTRAINT_TYPE_CHOICES = (
-        (INT_RANGE, "Integer Min/Max"),
-        (CHAR_RANGE, "Character Min/Max"),
-        (INT_LIST, "Integer Valid List"),
-        (CHAR_LIST, "Character Valid List"),
-    )
-
-    id_help_text = "Internal record identifier for a constraint."
+        (INT_RANGE, 'Integer Min/Max'),
+        (CHAR_RANGE, 'Character Min/Max'),
+        (INT_LIST, 'Integer Valid List'),
+        (CHAR_LIST, 'Character Valid List'),
+    )
+
+    id_help_text = 'Internal record identifier for a constraint.'
     id = models.AutoField(
-        "Internal Constraint ID", primary_key=True, help_text=id_help_text
+        'Internal Constraint ID',
+        primary_key=True,
+        help_text=id_help_text,
     )
     """ Internal record identifier for a constraint. """
 
-    constraint_name_help_text = "Coded name of a constraint."
+    constraint_name_help_text = 'Coded name of a constraint.'
     constraint_name = models.CharField(
-        "Constraint Name",
+        'Constraint Name',
         max_length=30,
         unique=True,
         help_text=constraint_name_help_text,
     )
     """ Coded name of a constraint. """
 
-    constraint_descr_help_text = "Description of this constraint."
+    constraint_descr_help_text = 'Description of this constraint.'
     constraint_descr = models.TextField(
-        "Constraint Description", null=True, help_text=constraint_descr_help_text
+        'Constraint Description',
+        null=True,
+        help_text=constraint_descr_help_text,
     )
     """ Description of this constraint. """
 
-    constraint_type_help_text = (
-        "Type of constraint (integer or character, " "list or range)."
-    )
+    constraint_type_help_text = 'Type of constraint (integer or character, ' \
+                                'list or range).'
     constraint_type = models.CharField(
-        "Constraint Type",
+        'Constraint Type',
         max_length=15,
         choices=CONSTRAINT_TYPE_CHOICES,
         help_text=constraint_type_help_text,
     )
     """ Type of constraint (integer or character, list or range). """
 
-    constraint_min_help_text = "If a range, what is the minimum valid value?"
+    constraint_min_help_text = 'If a range, what is the minimum valid value?'
     constraint_min = models.CharField(
-        "Minimum Valid Constraint",
+        'Minimum Valid Constraint',
         null=True,
         max_length=30,
         blank=True,
@@ -462,9 +531,9 @@
     )
     """ If a range, what is the minimum valid value? """
 
-    constraint_max_help_text = "If a range, what is the maximum valid value?"
+    constraint_max_help_text = 'If a range, what is the maximum valid value?'
     constraint_max = models.CharField(
-        "Maximum Valid Constraint",
+        'Maximum Valid Constraint',
         null=True,
         max_length=30,
         blank=True,
@@ -472,9 +541,9 @@
     )
     """ If a range, what is the maximum valid value? """
 
-    constraint_list_help_text = "If a list, what are the valid values?"
+    constraint_list_help_text = 'If a list, what are the valid values?'
     constraint_list = models.CharField(
-        "Valid Constraint List",
+        'Valid Constraint List',
         null=True,
         max_length=500,
         blank=True,
@@ -487,21 +556,21 @@
         """ Default way to display this constraint record. """
         if self.constraint_type in [self.INT_RANGE, self.CHAR_RANGE]:
             display = (
-                f"{self.constraint_name} - {self.constraint_min} to "
-                f"{self.constraint_max} ({self.constraint_type})"
+                f'{self.constraint_name} - {self.constraint_min} to '
+                f'{self.constraint_max} ({self.constraint_type})'
             )
         else:
             display = (
-                f"{self.constraint_name} - {self.constraint_list} "
-                f"({self.constraint_type})"
+                f'{self.constraint_name} - {self.constraint_list} '
+                f'({self.constraint_type})'
             )
         if self.constraint_descr:
-            display += f" -- {self.constraint_descr[:50]}"
+            display += f' -- {self.constraint_descr[:50]}'
         return display
 
     class Meta:
-        ordering = ["constraint_name"]
-        app_label = "fpiweb"
+        ordering = ['constraint_name']
+        app_label = 'fpiweb'
 
     @staticmethod
     def get_values(constraint_name):
@@ -552,38 +621,39 @@
     Examples of items that go into a labeled product.
     """
 
-    id_help_text = "Internal reccord identifier for product example"
+    id_help_text = 'Internal reccord identifier for product example'
     id = models.AutoField(
-        "Internal Product Example ID", primary_key=True, help_text=id_help_text
+        'Internal Product Example ID',
+        primary_key=True,
+        help_text=id_help_text,
     )
     """ Internal reccord identifier for product example"""
 
-    prod_example_name_help_text = "Name of example product."
+    prod_example_name_help_text = 'Name of example product.'
     prod_example_name = models.CharField(
-        "Product Example Name",
+        'Product Example Name',
         max_length=30,
         unique=True,
         help_text=prod_example_name_help_text,
     )
     """Name of example product."""
 
-    prod_id_help_text = "Product with which this product name is associated."
+    prod_id_help_text = 'Product with which this product name is associated.'
     prod_id = models.ForeignKey(
         Product,
         on_delete=models.PROTECT,
-        verbose_name="Product",
+        verbose_name='Product',
         help_text=prod_id_help_text,
     )
     """ Product with which this product name is associated. """
 
     def __str__(self):
         """ Default way to display this product example """
-        display = f"{self.prod_example_name} ({self.prod_id})"
+        display = f'{self.prod_example_name} ({self.prod_id})'
         return display
 
     class Meta:
-        ordering = ["prod_example_name"]
-        app_label = "fpiweb"
-
+        ordering = ['prod_example_name']
+        app_label = 'fpiweb'
 
 # EOF