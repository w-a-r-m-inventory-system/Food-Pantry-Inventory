"""
Manage the urls for the F. P. I. application.
"""

from django.urls import path
from django.contrib import admin
from django.views.generic import TemplateView


from fpiweb.views import \
    AboutView, \
    ActivityDownloadView, \
    BoxDetailsView, \
    BoxEditView, \
    BoxEmptyMoveView, \
    BoxEmptyView, \
    BoxItemFormView, \
    BoxMoveView, \
    BoxNewView, \
    BoxScannedView, \
    BuildPalletView, \
    ConstraintCreateView, \
    ConstraintDeleteView, \
    ConstraintsListView, \
    ConstraintUpdateView, \
    IndexView, \
    LocBinCreateView, \
    LocBinDeleteView, \
    LocBinListView, \
    LocBinUpdateView, \
    LocRowCreateView, \
    LocRowDeleteView, \
    LocRowListView, \
    LocRowUpdateView, \
    LocTierCreateView, \
    LocTierDeleteView, \
    LocTierListView, \
    LocTierUpdateView, \
    LoginView, \
    ChangePasswordView, \
    ConfirmPasswordChangeView, \
    LogoutView, \
    MaintenanceView, \
    ManualBoxStatusView, \
    ManualCheckinBoxView, \
    ManualConsumeBoxView, \
    ManualMoveBoxView, \
    ManualNewBoxView, \
    ManualPalletMoveView, \
<<<<<<< HEAD
=======
    PrintLabelsView, \
>>>>>>> f0dd9b67
    ProductCategoryCreateView, \
    TestScanView, \
    UserManagementView, \
    UserCreateview, \
    UserUpdateView, \
    ProductCategoryListView, \
    ProductCategoryUpdateView, \
    ProductNameListView, \
    ProductNameCreateView, \
    ProductNameUpdateView, \
    ProductExampleUpdateView, \
    ProductExampleCreateView, \
    ProductExampleDeleteView, \
    ProductExampleListView
<<<<<<< HEAD
from fpiweb.fpiweb_views.PrintLabelView import PrintLabelView
=======
>>>>>>> f0dd9b67

__author__ = '(Multiple)'
__project__ = "Food-Pantry-Inventory"
__creation_date__ = "09/15/2020"

# set the namespace for the application

app_name = 'fpiweb'

urlpatterns = [

    # index page
    # e.g. /fpiweb/ or /fpiweb/index/
    path('', IndexView.as_view(), name='index'),
    path('index/', IndexView.as_view(), name='index'),

    # about page
    # e.g. /fpiweb/about/
    path('about/', AboutView.as_view(), name='about'),

    # login page
    # e.g. /fpiweb/login/
    path('login/', LoginView.as_view(), name='login'),

    # change password page
    # e.g. /fpiweb/change_pswd/
    path('change_pswd/', ChangePasswordView.as_view(), name='change_pswd'),

    # confirm password page
    # e.g. /fpiweb/confirm_pswd/
    path(
        'confirm_pswd/',
        ConfirmPasswordChangeView.as_view(),
        name='confirm_pwsd',
    ),

    # logout page
    # e.g. /fpiweb/logout/
    path('logout/', LogoutView.as_view(), name='logout'),

    # Maintenance page
    # e.g. /fpiweb/maintenance/ = list of constraints
    path('maintenance/', MaintenanceView.as_view(),
         name='maintenance'),

    # LocRow List page
    # e.g. /fpiweb/loc_rows/ = list of loc_rows
    path('loc_row/', LocRowListView.as_view(),
         name='loc_row_view'),

    # LocRow Add page
    # e.g. /fpiweb/loc_row/add/ = add a loc_row
    path('loc_row/add/', LocRowCreateView.as_view(),
         name='loc_row_new', ),

    # LocRow Edit page
    # e.g. /fpiweb/loc_row/edit/4/ = edit loc_row # 4
    path('loc_row/edit/<int:pk>/', LocRowUpdateView.as_view(),
         name='loc_row_update', ),

    # LocRow Delete Page
    # e.g. /fpiweb/loc_row/delete/4/ = delete loc_row # 4
    path('loc_row/delete/<int:pk>/', LocRowDeleteView.as_view(),
         name='loc_row_delete', ),

    # LocBin List page
    # e.g. /fpiweb/loc_bins/ = list of loc_bins
    path('loc_bin/', LocBinListView.as_view(),
         name='loc_bin_view'),

    # LocBin Add page
    # e.g. /fpiweb/loc_bin/add/ = add a loc_bin
    path('loc_bin/add/', LocBinCreateView.as_view(),
         name='loc_bin_new', ),

    # LocBin Edit page
    # e.g. /fpiweb/loc_bin/edit/4/ = edit loc_bin # 4
    path('loc_bin/edit/<int:pk>/', LocBinUpdateView.as_view(),
         name='loc_bin_update', ),

    # LocBin Delete Page
    # e.g. /fpiweb/loc_bin/delete/4/ = delete loc_bin # 4
    path('loc_bin/delete/<int:pk>/', LocBinDeleteView.as_view(),
         name='loc_bin_delete', ),

    # LocTier List page
    # e.g. /fpiweb/loc_tiers/ = list of loc_tiers
    path('loc_tier/', LocTierListView.as_view(),
         name='loc_tier_view'),

    # LocTier Add page
    # e.g. /fpiweb/loc_tier/add/ = add a loc_tier
    path('loc_tier/add/', LocTierCreateView.as_view(),
         name='loc_tier_new', ),

    # LocTier Edit page
    # e.g. /fpiweb/loc_tier/edit/4/ = edit loc_tier # 4
    path('loc_tier/edit/<int:pk>/', LocTierUpdateView.as_view(),
         name='loc_tier_update', ),

    # LocTier Delete Page
    # e.g. /fpiweb/loc_tier/delete/4/ = delete loc_tier # 4
    path('loc_tier/delete/<int:pk>/', LocTierDeleteView.as_view(),
         name='loc_tier_delete', ),

    # Constraint List page
    # e.g. /fpiweb/constraints/ = list of constraints
    path('constraints/', ConstraintsListView.as_view(),
         name='constraints_view'),

    # Constraint Add page
    # e.g. /fpiweb/constraint/add/ = add a constraint
    path('constraint/add/', ConstraintCreateView.as_view(),
         name='constraint_new', ),

    # Constraint Edit page
    # e.g. /fpiweb/constraint/edit/4/ = edit constraint # 4
    path('constraint/edit/<int:pk>/', ConstraintUpdateView.as_view(),
         name='constraint_update', ),

    # Constraint Delete Page
    # e.g. /fpiweb/constraint/delete/4/ = delete constraint # 4
    path('constraint/delete/<int:pk>/', ConstraintDeleteView.as_view(),
         name='constraint_delete', ),

    # Box Add page
    # e.g.  /fpiweb/box/add/ = add a box to inventory
    path('box/new/<str:box_number>/', BoxNewView.as_view(), name='box_new'),

    # Box Edit page
    # e.g. /fpiweb/box/<pk>/edit = edit a box in inventory
    path('box/<int:pk>/edit/', BoxEditView.as_view(), name='box_edit'),

    # Box Detail page
    # e.g. /fpiweb/box/<pk>/ = view the information about a box
    path('box/<int:pk>/', BoxDetailsView.as_view(), name='box_details'),

    # Box scan page (QR code scans will start here)
    # e.g. /fpiweb/box/box12345/ = view the information about a box
    path('box/box<int:number>/', BoxScannedView.as_view(), name='box_scanned'),

    # Move or empty a box
    # e.g. /fpiweb/box/<pk>/empty_move = consume or move a box
    path('box/<int:pk>/empty_move/', BoxEmptyMoveView.as_view(),
         name='box_empty_move'),

    # Move a box
    # e.g. /fpiweb/box/<pk>/move/ = change location of box in inventory
    path('box/<int:pk>/move/', BoxMoveView.as_view(), name='box_move'),

    # fill a box
    # e.g. /fpiweb/box/<pk>/fill/ = fill an empy box and put in inventory
    path('box/<int:pk>/fill/', BoxEmptyMoveView.as_view(), name='box_fill'),

    # Empty a box
    # e.g. /fpiweb/box/<pk>/empty = consume the product in a box
    path('box/<int:pk>/empty/', BoxEmptyMoveView.as_view(), name='box_empty'),

    # send scan image or box number to server receive JSON info on box
    path('box/box_form/', BoxItemFormView.as_view(), name='box_form'),

    # e.g. /fpiweb/test_scan/ = ???
    path('test_scan/', TestScanView.as_view(), name='test_scan'),

    # Add a box to a pallet view
    # e.g. /fpiweb/build_pallet/box/box12345/ = add a box to existing pallet
    path(
        'build_pallet/<str:box_number>/',
        BuildPalletView.as_view(),
        {'box_pk': 'pk'},
        name='build_pallet_add_box'
    ),

    # Start a new pallet view
    # e.g. /fpiweb/build_pallet/ = start a new pallet
    path(
        'build_pallet/',
        BuildPalletView.as_view(),
        name='build_pallet'
    ),

    # Move all boxes in one location to a different location
    # e.g. /fpiweb/manual_pallet_move/
    path(
        'manual_pallet_move/',
        ManualPalletMoveView.as_view(),
        name='manual_pallet_move',
    ),

    # build a pallet of boxes and store in a given location
    path('build_pallet/', BuildPalletView.as_view(), name='build_pallet'),

    # generate a pdf of one or more pages of QR code labels to put on boxes
    # e.g. /fpiweb/print_labels/
    path('print_labels/', PrintLabelView.as_view(), name='print_labels'),

    # Downlaod a csv file containinng all box activity
    # e.g. /fpiweb/activity/download/
    path(
        'activity/download/',
        ActivityDownloadView.as_view(),
        name='download_activities'),

    # Manually add an empty box to the inventory system
    # e.g. /fpiweb/manual_box_status/ = add a box to the system
    path('manual_add_box/', ManualNewBoxView.as_view(),
         name='manual_add_box', ),

    # Manually check in a box
    # e.g. /fpiweb/manual_checkin_box/ = check in a box manually
    path(
        'manual_checkin_box/',
        ManualCheckinBoxView.as_view(),
        name='manual_checkin_box',
    ),

    # Manually check out a box
    # e.g. /fpiweb/manual_checkout_box/ = check out a box manually
    path(
        'manual_checkout_box/',
        ManualConsumeBoxView.as_view(),
        name='manual_checkout_box',
    ),

    # Manually move a filled box
    # e.g. /fpiweb/manual_move_box/ = move a filled box manually
    path(
        'manual_move_box/',
        ManualMoveBoxView.as_view(),
        name='manual_move_box',
    ),

    # Manually get a box status
    # e.g. /fpiweb/manual_box_status/ = determine the status of a box manually
    path(
        'manual_box_status/',
        ManualBoxStatusView.as_view(),
        name='manual_box_status',
    ),

    # Choose a user account to add or modify
    # e.g. /fpiweb/user_mgmt/ = determine the status of a box manually
    path('user_mgmt/', UserManagementView.as_view(),
         name='user_management'),

    # Add a new user account
    # e.g. /fpiweb/user_mgmt/add/ = add a new user
    path('user_mgmt/add/', UserCreateview.as_view(),
         name='user_new'),

    # Edit an existing user
    # e.g. /fpiweb/user_mgmt/edit/5/ = update an existing user
    path('user_mgmt/edit/<int:pk>', UserUpdateView.as_view(),
         name='user_edit'),

    # ProductCategory List page
    # e.g. /fpiweb/product_category/ = list of product_category
    path('product_category/', ProductCategoryListView.as_view(),
         name='product_category_view'),

    # ProductCategory Add page
    # e.g. /fpiweb/product_category/add/ = add a product_category
    path('product_category/add/', ProductCategoryCreateView.as_view(),
         name='product_category_new' ),

    # ProductCategory Edit page
    # e.g. /fpiweb/product_category/edit/4/ = edit product_category # 4
    path('product_category/edit/<int:pk>/', ProductCategoryUpdateView.as_view(),
         name='product_category_update' ),

    # Product List page
    # e.g. /fpiweb/product/ = list of product
    path('product_name/', ProductNameListView.as_view(),
         name='product_name_view'),

    # ProductCategory Add page
    # e.g. /fpiweb/product_/add/ = add a product
    path('product_name/add/', ProductNameCreateView.as_view(),
         name='product_name_new' ),

    # Product Edit page
    # e.g. /fpiweb/product/edit/4/ = edit product # 4
    path('product_name/edit/<int:pk>/', ProductNameUpdateView.as_view(),
         name='product_name_update' ),

    # ProductExample List page
    # e.g. /fpiweb/product_example/ = list of product examples
    path('product_example/', ProductExampleListView.as_view(),
         name='product_example_view'),

    # PrdductExample Add page
    # e.g. /fpiweb/product_example/add/ = add a product example
    path('product_example/add/', ProductExampleCreateView.as_view(),
         name='product_example_new', ),

    # ProductExample Edit page
    # e.g. /fpiweb/product_example/edit/4/ = edit product example # 4
    path('product_example/edit/<int:pk>/', ProductExampleUpdateView.as_view(),
         name='product_example_update', ),

    # ProductExample Delete Page
    # e.g. /fpiweb/product_example/delete/4/ = delete product_example # 4
    path('product_example/delete/<int:pk>/', ProductExampleDeleteView.as_view(),
         name='product_example_delete', ),

<<<<<<< HEAD
=======



>>>>>>> f0dd9b67
]

# EOF<|MERGE_RESOLUTION|>--- conflicted
+++ resolved
@@ -47,10 +47,6 @@
     ManualMoveBoxView, \
     ManualNewBoxView, \
     ManualPalletMoveView, \
-<<<<<<< HEAD
-=======
-    PrintLabelsView, \
->>>>>>> f0dd9b67
     ProductCategoryCreateView, \
     TestScanView, \
     UserManagementView, \
@@ -65,17 +61,13 @@
     ProductExampleCreateView, \
     ProductExampleDeleteView, \
     ProductExampleListView
-<<<<<<< HEAD
 from fpiweb.fpiweb_views.PrintLabelView import PrintLabelView
-=======
->>>>>>> f0dd9b67
 
 __author__ = '(Multiple)'
 __project__ = "Food-Pantry-Inventory"
 __creation_date__ = "09/15/2020"
 
 # set the namespace for the application
-
 app_name = 'fpiweb'
 
 urlpatterns = [
@@ -374,12 +366,6 @@
     path('product_example/delete/<int:pk>/', ProductExampleDeleteView.as_view(),
          name='product_example_delete', ),
 
-<<<<<<< HEAD
-=======
-
-
-
->>>>>>> f0dd9b67
 ]
 
 # EOF