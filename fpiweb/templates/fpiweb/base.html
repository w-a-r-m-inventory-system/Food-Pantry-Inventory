--- conflicted
+++ resolved
@@ -7,17 +7,7 @@
           name="viewport"
           content="width-device-width"
           initial-scale="1"
-<<<<<<< HEAD
-          shrink-to-fit=no"/>
-
-{#    <!-- Bootstrap CSS -->#}
-{#    <link rel="stylesheet"#}
-{#          href="https://stackpath.bootstrapcdn.com/bootstrap/4.3.1/css/bootstrap.min.css"#}
-{#          integrity="sha384-ggOyR0iXCbMQv3Xipma34MD+dH/1fQ784/j6cY/iJTQUOhcWr7x9JvoRxT2MZw1T"#}
-{#          crossorigin="anonymous">#}
-=======
           shrink-to-fit="no"/>
->>>>>>> 5694635a
 
     {# Purpose - Base html for all other templates. #}
     {# URL Name - (N/A) #}
@@ -26,32 +16,18 @@
     {# Form - (N/A) #}
 
     <title>
-<<<<<<< HEAD
-      {% block title %}
-      {% endblock %}
-    </title>
-=======
         {% block title %}
         {% endblock %}
 </title>
->>>>>>> 5694635a
     {# previously {% bootstrap_css %} was used.  Presumbably this pointed to CDN site.  Is there an option to make the tag point to a local directory #}
     <link rel="stylesheet" type="text/css" href="{% static 'bootstrap/css/bootstrap.css' %}"/>
     <link rel="stylesheet" type="text/css" href="{% static 'bootstrap/css/bootstrap-grid.css' %}"/>
     <link rel="stylesheet" type="text/css" href="{% static 'bootstrap/css/bootstrap-reboot.css' %}"/>
     <link rel="stylesheet" type="text/css" href="{% static 'fpiweb/style.css' %}"/>
 
-  {% bootstrap_javascript jquery='full' %}
 </head>
 <body>
     <div class="container">
-<<<<<<< HEAD
-      {# Display django.contrib.messages as Bootstrap alerts #}
-      {% bootstrap_messages %}
-      {% block content %}
-      {% endblock %}
-    </div>
-=======
         {# Display django.contrib.messages as Bootstrap alerts #}
         {% bootstrap_messages %}
         {% block content %}
@@ -60,7 +36,6 @@
 
     <script src="{% static '/fpiweb/jquery-3.3.1.min.js' %}"></script>
     <script src="{% static '/fpiweb/popper.min.js' %}"></script>
->>>>>>> 5694635a
     <script src="{% static '/bootstrap/js/bootstrap.min.js' %}"></script>
     {% block footer_javascript %}
     {% endblock %}
