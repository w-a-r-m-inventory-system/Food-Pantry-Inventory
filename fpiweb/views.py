--- conflicted
+++ resolved
@@ -3,10 +3,6 @@
 """
 
 from collections import OrderedDict
-<<<<<<< HEAD
-=======
-from datetime import date
->>>>>>> b1b0dde0
 from csv import writer as csv_writer
 from enum import Enum
 from io import BytesIO
@@ -672,10 +668,7 @@
     """Set action in view"""
     form_template = 'fpiweb/build_pallet.html'
     confirmation_template = 'fpiweb/build_pallet_confirmation.html'
-<<<<<<< HEAD
     formset_prefix = 'box_forms'
-=======
->>>>>>> b1b0dde0
 
     BoxFormFactory = formset_factory(
         BoxItemForm,
@@ -706,7 +699,6 @@
         box_pk = kwargs.get('box_pk')
 
         build_pallet_form = BuildPalletForm()
-        print(f"build_pallet_form.fields are {build_pallet_form.fields}")
 
         kwargs = {
             'prefix': self.formset_prefix,
@@ -724,17 +716,12 @@
 
     def post(self, request):
 
-<<<<<<< HEAD
         logger.debug(f"POST data is {request.POST}")
         build_pallet_form = BuildPalletForm(request.POST)
         box_forms = self.BoxFormFactory(
             request.POST,
             prefix=self.formset_prefix,
         )
-=======
-        build_pallet_form = BuildPalletForm(request.POST)
-        box_forms = self.BoxFormFactory(request.POST, prefix='box_forms')
->>>>>>> b1b0dde0
 
         build_pallet_form_valid = build_pallet_form.is_valid()
         if not build_pallet_form_valid:
@@ -749,12 +736,11 @@
                 request,
                 build_pallet_form,
                 box_forms,
-<<<<<<< HEAD
             )
 
         location = build_pallet_form.instance
 
-        # Update box records and 
+        # Update box records and
         boxes_by_id = OrderedDict()
         duplicate_ids = set()
         box_ids_not_found = set()
@@ -808,67 +794,6 @@
                 box_forms,
             )
 
-=======
-            )
-
-        location = build_pallet_form.instance
-
-        # Update box records and 
-        boxes_by_id = OrderedDict()
-        duplicate_ids = set()
-        box_ids_not_found = set()
-        forms_missing_box_id = 0
-        for i, box_form in enumerate(box_forms):
-            cleaned_data = box_form.cleaned_data
-            box_id = cleaned_data.get('id')
-
-            # I'm getting None as a value in one of my tests.  How did that
-            # pass validation?
-            if not box_id:
-                forms_missing_box_id += 1
-                box_form.add_error('id', f"id is {box_id}")
-                continue
-
-            # Is this a duplicate box_id?
-            if box_id in boxes_by_id:
-                duplicate_ids.add(box_id)
-                continue
-
-            # Is box_id present in database?
-            try:
-                box = Box.objects.get(id=box_id)
-            except Box.DoesNotExist:
-                box_ids_not_found.add(box_id)
-                continue
-
-            boxes_by_id[box_id] = box
-
-            box.location = location
-            box.product = cleaned_data.get('product')
-            box.exp_year = cleaned_data.get('exp_year')
-            box.exp_month_start = cleaned_data.get('exp_month_start')
-            box.exp_month_end = cleaned_data.get('exp_month_end')
-
-            # Not having a date_filled causes an error if an activity
-            # record needs to be created.
-            if not box.date_filled:
-                box.date_filled = date.today()
-
-            box.save()
-
-            box_activity = BoxActivityClass()
-            box_activity.box_move(box.id)
-
-        if forms_missing_box_id > 0:
-            # error reported on box_form
-            logger.debug("forms_missing_box_id > 0")
-            return self.show_forms_response(
-                request,
-                build_pallet_form,
-                box_forms,
-            )
-
->>>>>>> b1b0dde0
         if duplicate_ids:
             duplicate_ids = list(duplicate_ids)
             message = f"Duplicate Box IDs: {', '.join(duplicate_ids)}"
@@ -882,10 +807,7 @@
 
         if box_ids_not_found:
             box_ids_not_found = list(box_ids_not_found)
-<<<<<<< HEAD
             logger.debug("box_ids_not_found are {}".format(box_ids_not_found))
-=======
->>>>>>> b1b0dde0
             message = f"Box IDs not found: {', '.join(box_ids_not_found)}"
             logger.debug(message)
             build_pallet_form.add_error(None, message)
